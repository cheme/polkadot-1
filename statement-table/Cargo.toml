--- conflicted
+++ resolved
@@ -6,9 +6,5 @@
 
 [dependencies]
 codec = { package = "parity-scale-codec", version = "1.1.0", default-features = false, features = ["derive"] }
-<<<<<<< HEAD
-substrate-primitives = { git = "https://github.com/cheme/substrate", branch = "child_uuid_step1" }
-=======
-sp-core = { git = "https://github.com/paritytech/substrate", branch = "polkadot-master" }
->>>>>>> a06b9def
+sp-core = { git = "https://github.com/cheme/substrate", branch = "child_uuid_step1" }
 primitives = { package = "polkadot-primitives", path = "../primitives" }