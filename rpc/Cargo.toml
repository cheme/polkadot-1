[package]
name = "polkadot-rpc"
version = "0.7.8"
authors = ["Parity Technologies <admin@parity.io>"]
edition = "2018"

[dependencies]
<<<<<<< HEAD
client = { package = "substrate-client", git = "https://github.com/cheme/substrate", branch = "child_uuid_step1" }
jsonrpc-core = "14.0.3"
polkadot-primitives = { path = "../primitives" }
sr-primitives = { git = "https://github.com/cheme/substrate", branch = "child_uuid_step1"  }
substrate-rpc = { git = "https://github.com/cheme/substrate", branch = "child_uuid_step1" }
txpool-api = { package = "sp-transaction-pool-api", git = "https://github.com/cheme/substrate", branch = "child_uuid_step1" }
frame-rpc-system = { package = "substrate-frame-rpc-system", git = "https://github.com/cheme/substrate", branch = "child_uuid_step1"  }
pallet-transaction-payment-rpc = { git = "https://github.com/cheme/substrate", branch = "child_uuid_step1" }
=======
client = { package = "sc-client", git = "https://github.com/paritytech/substrate", branch = "polkadot-master" }
jsonrpc-core = "14.0.3"
polkadot-primitives = { path = "../primitives" }
sp-runtime = { git = "https://github.com/paritytech/substrate", branch = "polkadot-master"  }
sc-rpc = { git = "https://github.com/paritytech/substrate", branch = "polkadot-master" }
txpool-api = { package = "sp-transaction-pool-api", git = "https://github.com/paritytech/substrate", branch = "polkadot-master" }
frame-rpc-system = { package = "substrate-frame-rpc-system", git = "https://github.com/paritytech/substrate", branch = "polkadot-master"  }
pallet-transaction-payment-rpc = { git = "https://github.com/paritytech/substrate", branch = "polkadot-master" }
>>>>>>> a06b9def
polkadot-runtime = { path = "../runtime" }
<|MERGE_RESOLUTION|>--- conflicted
+++ resolved
@@ -5,23 +5,12 @@
 edition = "2018"
 
 [dependencies]
-<<<<<<< HEAD
-client = { package = "substrate-client", git = "https://github.com/cheme/substrate", branch = "child_uuid_step1" }
+client = { package = "sc-client", git = "https://github.com/cheme/substrate", branch = "child_uuid_step1" }
 jsonrpc-core = "14.0.3"
 polkadot-primitives = { path = "../primitives" }
-sr-primitives = { git = "https://github.com/cheme/substrate", branch = "child_uuid_step1"  }
-substrate-rpc = { git = "https://github.com/cheme/substrate", branch = "child_uuid_step1" }
+sp-runtime = { git = "https://github.com/cheme/substrate", branch = "child_uuid_step1"  }
+sc-rpc = { git = "https://github.com/cheme/substrate", branch = "child_uuid_step1" }
 txpool-api = { package = "sp-transaction-pool-api", git = "https://github.com/cheme/substrate", branch = "child_uuid_step1" }
 frame-rpc-system = { package = "substrate-frame-rpc-system", git = "https://github.com/cheme/substrate", branch = "child_uuid_step1"  }
 pallet-transaction-payment-rpc = { git = "https://github.com/cheme/substrate", branch = "child_uuid_step1" }
-=======
-client = { package = "sc-client", git = "https://github.com/paritytech/substrate", branch = "polkadot-master" }
-jsonrpc-core = "14.0.3"
-polkadot-primitives = { path = "../primitives" }
-sp-runtime = { git = "https://github.com/paritytech/substrate", branch = "polkadot-master"  }
-sc-rpc = { git = "https://github.com/paritytech/substrate", branch = "polkadot-master" }
-txpool-api = { package = "sp-transaction-pool-api", git = "https://github.com/paritytech/substrate", branch = "polkadot-master" }
-frame-rpc-system = { package = "substrate-frame-rpc-system", git = "https://github.com/paritytech/substrate", branch = "polkadot-master"  }
-pallet-transaction-payment-rpc = { git = "https://github.com/paritytech/substrate", branch = "polkadot-master" }
->>>>>>> a06b9def
 polkadot-runtime = { path = "../runtime" }
