--- conflicted
+++ resolved
@@ -1,10 +1,6 @@
 [package]
 name = "polkadot-rpc"
-<<<<<<< HEAD
-version = "0.7.21"
-=======
 version = "0.7.28"
->>>>>>> 710f4cae
 authors = ["Parity Technologies <admin@parity.io>"]
 edition = "2018"
 
