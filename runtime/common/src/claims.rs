--- conflicted
+++ resolved
@@ -19,11 +19,7 @@
 use sp_std::prelude::*;
 use sp_io::{hashing::keccak_256, crypto::secp256k1_ecdsa_recover};
 use frame_support::{decl_event, decl_storage, decl_module, decl_error};
-<<<<<<< HEAD
-use frame_support::{dispatch::DispatchResult, weights::SimpleDispatchInfo};
-=======
 use frame_support::weights::SimpleDispatchInfo;
->>>>>>> 710f4cae
 use frame_support::traits::{Currency, Get, VestingSchedule};
 use system::{ensure_root, ensure_none};
 use codec::{Encode, Decode};
@@ -198,11 +194,7 @@
 			let balance_due = <Claims<T>>::get(&signer)
 				.ok_or(Error::<T>::SignerHasNoClaim)?;
 
-<<<<<<< HEAD
-			<Total<T>>::mutate(|t| -> DispatchResult {
-				*t = t.checked_sub(&balance_due).ok_or(Error::<T>::PotUnderflow)?;
-				Ok(())
-			})?;
+			let new_total = Self::total().checked_sub(&balance_due).ok_or(Error::<T>::PotUnderflow)?;
 
 			// Check if this claim should have a vesting schedule.
 			if let Some(vs) = <Vesting<T>>::get(&signer) {
@@ -212,24 +204,8 @@
 					.map_err(|_| Error::<T>::DestinationVesting)?;
 			}
 
-			// This must happen before the add_vesting_schedule otherwise the schedule will be
-			// nullified.
-			CurrencyOf::<T>::deposit_creating(&dest, balance_due);
-
-=======
-			let new_total = Self::total().checked_sub(&balance_due).ok_or(Error::<T>::PotUnderflow)?;
-
-			// Check if this claim should have a vesting schedule.
-			if let Some(vs) = <Vesting<T>>::get(&signer) {
-				// If this fails, destination account already has a vesting schedule
-				// applied to it, and this claim should not be processed.
-				T::VestingSchedule::add_vesting_schedule(&dest, vs.0, vs.1, vs.2)
-					.map_err(|_| Error::<T>::DestinationVesting)?;
-			}
-
 			CurrencyOf::<T>::deposit_creating(&dest, balance_due);
 			<Total<T>>::put(new_total);
->>>>>>> 710f4cae
 			<Claims<T>>::remove(&signer);
 			<Vesting<T>>::remove(&signer);
 
@@ -419,11 +395,7 @@
 		type ModuleToIndex = ();
 		type AccountData = balances::AccountData<u64>;
 		type OnNewAccount = ();
-<<<<<<< HEAD
-		type OnReapAccount = Balances;
-=======
 		type OnKilledAccount = Balances;
->>>>>>> 710f4cae
 	}
 
 	parameter_types! {
@@ -504,11 +476,7 @@
 	fn claiming_works() {
 		new_test_ext().execute_with(|| {
 			assert_eq!(Balances::free_balance(42), 0);
-<<<<<<< HEAD
-			assert_ok!(Claims::claim(Origin::NONE, 42, sig(&alice(), &42u64.encode())));
-=======
 			assert_ok!(Claims::claim(Origin::NONE, 42, sig::<Test>(&alice(), &42u64.encode())));
->>>>>>> 710f4cae
 			assert_eq!(Balances::free_balance(&42), 100);
 			assert_eq!(Vesting::vesting_balance(&42), Some(50));
 			assert_eq!(Claims::total(), 0);
@@ -528,17 +496,11 @@
 				Error::<Test>::SignerHasNoClaim,
 			);
 			assert_ok!(Claims::mint_claim(Origin::ROOT, eth(&bob()), 200, None));
-<<<<<<< HEAD
-			assert_ok!(Claims::claim(Origin::NONE, 69, sig(&bob(), &69u64.encode())));
-			assert_eq!(Balances::free_balance(&69), 200);
-			assert_eq!(Vesting::vesting_balance(&69), 0);
-=======
 			assert_eq!(Claims::total(), 300);
 			assert_ok!(Claims::claim(Origin::NONE, 69, sig::<Test>(&bob(), &69u64.encode())));
 			assert_eq!(Balances::free_balance(&69), 200);
 			assert_eq!(Vesting::vesting_balance(&69), None);
 			assert_eq!(Claims::total(), 100);
->>>>>>> 710f4cae
 		});
 	}
 
@@ -555,15 +517,9 @@
 				Error::<Test>::SignerHasNoClaim
 			);
 			assert_ok!(Claims::mint_claim(Origin::ROOT, eth(&bob()), 200, Some((50, 10, 1))));
-<<<<<<< HEAD
-			assert_ok!(Claims::claim(Origin::NONE, 69, sig(&bob(), &69u64.encode())));
-			assert_eq!(Balances::free_balance(&69), 200);
-			assert_eq!(Vesting::vesting_balance(&69), 50);
-=======
 			assert_ok!(Claims::claim(Origin::NONE, 69, sig::<Test>(&bob(), &69u64.encode())));
 			assert_eq!(Balances::free_balance(&69), 200);
 			assert_eq!(Vesting::vesting_balance(&69), Some(50));
->>>>>>> 710f4cae
 		});
 	}
 
