// Copyright 2017-2020 Parity Technologies (UK) Ltd.
// This file is part of Polkadot.

// Polkadot is free software: you can redistribute it and/or modify
// it under the terms of the GNU General Public License as published by
// the Free Software Foundation, either version 3 of the License, or
// (at your option) any later version.

// Polkadot is distributed in the hope that it will be useful,
// but WITHOUT ANY WARRANTY; without even the implied warranty of
// MERCHANTABILITY or FITNESS FOR A PARTICULAR PURPOSE.  See the
// GNU General Public License for more details.

// You should have received a copy of the GNU General Public License
// along with Polkadot.  If not, see <http://www.gnu.org/licenses/>.

//! Module to handle which parachains/parathreads (collectively referred to as "paras") are
//! registered and which are scheduled. Doesn't manage any of the actual execution/validation logic
//! which is left to `parachains.rs`.

use rstd::{prelude::*, result};
#[cfg(any(feature = "std", test))]
use rstd::marker::PhantomData;
use codec::{Encode, Decode};

use sp_runtime::{
	transaction_validity::{TransactionValidityError, ValidTransaction, TransactionValidity},
	traits::{Hash as HashT, SignedExtension}
};

use frame_support::{
	decl_storage, decl_module, decl_event, decl_error, ensure,
	dispatch::{DispatchResult, IsSubType}, traits::{Get, Currency, ReservableCurrency},
	weights::{SimpleDispatchInfo, DispatchInfo},
};
use system::{self, ensure_root, ensure_signed};
use primitives::parachain::{
	Id as ParaId, CollatorId, Scheduling, LOWEST_USER_ID, SwapAux, Info as ParaInfo, ActiveParas,
	Retriable
};
use crate::parachains;
use sp_runtime::transaction_validity::InvalidTransaction;

/// Parachain registration API.
pub trait Registrar<AccountId> {
	/// Create a new unique parachain identity for later registration.
	fn new_id() -> ParaId;

	/// Checks whether the given initial head data size falls within the limit.
	fn head_data_size_allowed(head_data_size: u32) -> bool;

	/// Checks whether the given validation code falls within the limit.
	fn code_size_allowed(code_size: u32) -> bool;

	/// Register a parachain with given `code` and `initial_head_data`. `id` must not yet be registered or it will
	/// result in a error.
	///
	/// This does not enforce any code size or initial head data limits, as these
	/// are governable and parameters for parachain initialization are often
	/// determined long ahead-of-time. Not checking these values ensures that changes to limits
	/// do not invalidate in-progress auction winners.
	fn register_para(
		id: ParaId,
		info: ParaInfo,
		code: Vec<u8>,
		initial_head_data: Vec<u8>,
	) -> DispatchResult;

	/// Deregister a parachain with given `id`. If `id` is not currently registered, an error is returned.
	fn deregister_para(id: ParaId) -> DispatchResult;
}

impl<T: Trait> Registrar<T::AccountId> for Module<T> {
	fn new_id() -> ParaId {
		<NextFreeId>::mutate(|n| { let r = *n; *n = ParaId::from(u32::from(*n) + 1); r })
	}

	fn head_data_size_allowed(head_data_size: u32) -> bool {
		head_data_size <= <T as parachains::Trait>::MaxHeadDataSize::get()
	}

	fn code_size_allowed(code_size: u32) -> bool {
		code_size <= <T as parachains::Trait>::MaxCodeSize::get()
	}

	fn register_para(
		id: ParaId,
		info: ParaInfo,
		code: Vec<u8>,
		initial_head_data: Vec<u8>,
	) -> DispatchResult {
<<<<<<< HEAD
		ensure!(!Paras::contains_key(id), Error::<T>::ParaAlreadyExists);
=======
		ensure!(!Paras::exists(id), Error::<T>::ParaAlreadyExists);

>>>>>>> d9b4fc45
		if let Scheduling::Always = info.scheduling {
			Parachains::mutate(|parachains|
				match parachains.binary_search(&id) {
					Ok(_) => Err(Error::<T>::ParaAlreadyExists),
					Err(idx) => {
						parachains.insert(idx, id);
						Ok(())
					}
				}
			)?;
		}
		<parachains::Module<T>>::initialize_para(id, code, initial_head_data);
		Paras::insert(id, info);
		Ok(())
	}

	fn deregister_para(id: ParaId) -> DispatchResult {
		let info = Paras::take(id).ok_or(Error::<T>::InvalidChainId)?;
		if let Scheduling::Always = info.scheduling {
			Parachains::mutate(|parachains|
				parachains.binary_search(&id)
					.map(|index| parachains.remove(index))
					.map_err(|_| Error::<T>::InvalidChainId)
			)?;
		}
		<parachains::Module<T>>::cleanup_para(id);
		Paras::remove(id);
		Ok(())
	}
}

type BalanceOf<T> =
	<<T as Trait>::Currency as Currency<<T as system::Trait>::AccountId>>::Balance;

pub trait Trait: parachains::Trait {
	/// The overarching event type.
	type Event: From<Event> + Into<<Self as system::Trait>::Event>;

	/// The aggregated origin type must support the parachains origin. We require that we can
	/// infallibly convert between this origin and the system origin, but in reality, they're the
	/// same type, we just can't express that to the Rust type system without writing a `where`
	/// clause everywhere.
	type Origin: From<<Self as system::Trait>::Origin>
		+ Into<result::Result<parachains::Origin, <Self as Trait>::Origin>>;

	/// The system's currency for parathread payment.
	type Currency: ReservableCurrency<Self::AccountId>;

	/// The deposit to be paid to run a parathread.
	type ParathreadDeposit: Get<BalanceOf<Self>>;

	/// Handler for when two ParaIds are swapped.
	type SwapAux: SwapAux;

	/// The number of items in the parathread queue, aka the number of blocks in advance to schedule
	/// parachain execution.
	type QueueSize: Get<usize>;

	/// The number of rotations that you will have as grace if you miss a block.
	type MaxRetries: Get<u32>;
}

decl_storage! {
	trait Store for Module<T: Trait> as Registrar {
		// Vector of all parachain IDs, in ascending order.
		Parachains: Vec<ParaId>;

		/// The number of threads to schedule per block.
		ThreadCount: u32;

		/// An array of the queue of set of threads scheduled for the coming blocks; ordered by
		/// ascending para ID. There can be no duplicates of para ID in each list item.
		SelectedThreads: Vec<Vec<(ParaId, CollatorId)>>;

		/// Parathreads/chains scheduled for execution this block. If the collator ID is set, then
		/// a particular collator has already been chosen for the next block, and no other collator
		/// may provide the block. In this case we allow the possibility of the combination being
		/// retried in a later block, expressed by `Retriable`.
		///
		/// Ordered by ParaId.
		Active: Vec<(ParaId, Option<(CollatorId, Retriable)>)>;

		/// The next unused ParaId value. Start this high in order to keep low numbers for
		/// system-level chains.
		NextFreeId: ParaId = LOWEST_USER_ID;

		/// Pending swap operations.
		PendingSwap: map hasher(blake2_256) ParaId => Option<ParaId>;

		/// Map of all registered parathreads/chains.
		Paras get(paras): map hasher(blake2_256) ParaId => Option<ParaInfo>;

		/// The current queue for parathreads that should be retried.
		RetryQueue get(retry_queue): Vec<Vec<(ParaId, CollatorId)>>;

		/// Users who have paid a parathread's deposit
		Debtors: map hasher(blake2_256) ParaId => T::AccountId;
	}
	add_extra_genesis {
		config(parachains): Vec<(ParaId, Vec<u8>, Vec<u8>)>;
		config(_phdata): PhantomData<T>;
		build(build::<T>);
	}
}

#[cfg(feature = "std")]
fn build<T: Trait>(config: &GenesisConfig<T>) {
	let mut p = config.parachains.clone();
	p.sort_unstable_by_key(|&(ref id, _, _)| *id);
	p.dedup_by_key(|&mut (ref id, _, _)| *id);

	let only_ids: Vec<ParaId> = p.iter().map(|&(ref id, _, _)| id).cloned().collect();

	Parachains::put(&only_ids);

	for (id, code, genesis) in p {
		Paras::insert(id, &primitives::parachain::PARACHAIN_INFO);
		// no ingress -- a chain cannot be routed to until it is live.
		<parachains::Code>::insert(&id, &code);
		<parachains::Heads>::insert(&id, &genesis);
		// Save initial parachains in registrar
		Paras::insert(id, ParaInfo { scheduling: Scheduling::Always })
	}
}

/// Swap the existence of two items, provided by value, within an ordered list.
///
/// If neither item exists, or if both items exist this will do nothing. If exactly one of the
/// items exists, then it will be removed and the other inserted.
pub fn swap_ordered_existence<T: PartialOrd + Ord + Copy>(ids: &mut [T], one: T, other: T) {
	let maybe_one_pos = ids.binary_search(&one);
	let maybe_other_pos = ids.binary_search(&other);
	match (maybe_one_pos, maybe_other_pos) {
		(Ok(one_pos), Err(_)) => ids[one_pos] = other,
		(Err(_), Ok(other_pos)) => ids[other_pos] = one,
		_ => return,
	};
	ids.sort();
}

decl_error! {
	pub enum Error for Module<T: Trait> {
		/// Parachain already exists.
		ParaAlreadyExists,
		/// Invalid parachain ID.
		InvalidChainId,
		/// Invalid parathread ID.
		InvalidThreadId,
		/// Invalid para code size.
		CodeTooLarge,
		/// Invalid para head data size.
		HeadDataTooLarge,
	}
}

decl_module! {
	/// Parachains module.
	pub struct Module<T: Trait> for enum Call where origin: <T as system::Trait>::Origin {
		type Error = Error<T>;

		fn deposit_event() = default;

		/// Register a parachain with given code. Must be called by root.
		/// Fails if given ID is already used.
		///
		/// Unlike the `Registrar` trait function of the same name, this
		/// checks the code and head data against size limits.
		#[weight = SimpleDispatchInfo::FixedOperational(5_000_000)]
		pub fn register_para(origin,
			#[compact] id: ParaId,
			info: ParaInfo,
			code: Vec<u8>,
			initial_head_data: Vec<u8>,
		) -> DispatchResult {
			ensure_root(origin)?;

			ensure!(
				<Self as Registrar<T::AccountId>>::code_size_allowed(code.len() as _),
				Error::<T>::CodeTooLarge,
			);

			ensure!(
				<Self as Registrar<T::AccountId>>::head_data_size_allowed(
					initial_head_data.len() as _
				),
				Error::<T>::HeadDataTooLarge,
			);
			<Self as Registrar<T::AccountId>>::
				register_para(id, info, code, initial_head_data)
		}

		/// Deregister a parachain with given id
		#[weight = SimpleDispatchInfo::FixedOperational(10_000)]
		pub fn deregister_para(origin, #[compact] id: ParaId) -> DispatchResult {
			ensure_root(origin)?;
			<Self as Registrar<T::AccountId>>::deregister_para(id)
		}

		/// Reset the number of parathreads that can pay to be scheduled in a single block.
		///
		/// - `count`: The number of parathreads.
		///
		/// Must be called from Root origin.
		fn set_thread_count(origin, count: u32) {
			ensure_root(origin)?;
			ThreadCount::put(count);
		}

		/// Register a parathread for immediate use.
		///
		/// Must be sent from a Signed origin that is able to have ParathreadDeposit reserved.
		/// `code` and `initial_head_data` are used to initialize the parathread's state.
		///
		/// Unlike `register_para`, this function does check that the maximum code size
		/// and head data size are respected, as parathread registration is an atomic
		/// action.
		fn register_parathread(origin,
			code: Vec<u8>,
			initial_head_data: Vec<u8>,
		) {
			let who = ensure_signed(origin)?;

			T::Currency::reserve(&who, T::ParathreadDeposit::get())?;

			let info = ParaInfo {
				scheduling: Scheduling::Dynamic,
			};

			ensure!(
				<Self as Registrar<T::AccountId>>::code_size_allowed(code.len() as _),
				Error::<T>::CodeTooLarge,
			);

			ensure!(
				<Self as Registrar<T::AccountId>>::head_data_size_allowed(
					initial_head_data.len() as _
				),
				Error::<T>::HeadDataTooLarge,
			);

			let id = <Self as Registrar<T::AccountId>>::new_id();

			let _ = <Self as Registrar<T::AccountId>>::
				register_para(id, info, code, initial_head_data);

			<Debtors<T>>::insert(id, who);

			Self::deposit_event(Event::ParathreadRegistered(id));
		}

		/// Place a bid for a parathread to be progressed in the next block.
		///
		/// This is a kind of special transaction that should be heavily prioritized in the
		/// transaction pool according to the `value`; only `ThreadCount` of them may be presented
		/// in any single block.
		fn select_parathread(origin,
			#[compact] _id: ParaId,
			_collator: CollatorId,
			_head_hash: T::Hash,
		) {
			ensure_signed(origin)?;
			// Everything else is checked for in the transaction `SignedExtension`.
		}

		/// Deregister a parathread and retrieve the deposit.
		///
		/// Must be sent from a `Parachain` origin which is currently a parathread.
		///
		/// Ensure that before calling this that any funds you want emptied from the parathread's
		/// account is moved out; after this it will be impossible to retrieve them (without
		/// governance intervention).
		fn deregister_parathread(origin) {
			let id = parachains::ensure_parachain(<T as Trait>::Origin::from(origin))?;

			let info = Paras::get(id).ok_or(Error::<T>::InvalidChainId)?;
			if let Scheduling::Dynamic = info.scheduling {} else { Err(Error::<T>::InvalidThreadId)? }

			<Self as Registrar<T::AccountId>>::deregister_para(id)?;
			Self::force_unschedule(|i| i == id);

			let debtor = <Debtors<T>>::take(id);
			let _ = T::Currency::unreserve(&debtor, T::ParathreadDeposit::get());

			Self::deposit_event(Event::ParathreadRegistered(id));
		}

		/// Swap a parachain with another parachain or parathread. The origin must be a `Parachain`.
		/// The swap will happen only if there is already an opposite swap pending. If there is not,
		/// the swap will be stored in the pending swaps map, ready for a later confirmatory swap.
		///
		/// The `ParaId`s remain mapped to the same head data and code so external code can rely on
		/// `ParaId` to be a long-term identifier of a notional "parachain". However, their
		/// scheduling info (i.e. whether they're a parathread or parachain), auction information
		/// and the auction deposit are switched.
		fn swap(origin, #[compact] other: ParaId) {
			let id = parachains::ensure_parachain(<T as Trait>::Origin::from(origin))?;

			if PendingSwap::get(other) == Some(id) {
				// actually do the swap.
				T::SwapAux::ensure_can_swap(id, other)?;

				// Remove intention to swap.
				PendingSwap::remove(other);
				Self::force_unschedule(|i| i == id || i == other);
				Parachains::mutate(|ids| swap_ordered_existence(ids, id, other));
				Paras::mutate(id, |i|
					Paras::mutate(other, |j|
						rstd::mem::swap(i, j)
					)
				);

				<Debtors<T>>::mutate(id, |i|
					<Debtors<T>>::mutate(other, |j|
						rstd::mem::swap(i, j)
					)
				);
				let _ = T::SwapAux::on_swap(id, other);
			} else {
				PendingSwap::insert(id, other);
			}
		}

		/// Block initializer. Clears SelectedThreads and constructs/replaces Active.
		fn on_initialize() {
			let next_up = SelectedThreads::mutate(|t| {
				let r = if t.len() >= T::QueueSize::get() {
					// Take the first set of parathreads in queue
					t.remove(0)
				} else {
					vec![]
				};
				while t.len() < T::QueueSize::get() {
					t.push(vec![]);
				}
				r
			});
			// mutable so that we can replace with `None` if parathread appears in new schedule.
			let mut retrying = Self::take_next_retry();
			if let Some(((para, _), _)) = retrying {
				// this isn't really ideal: better would be if there were an earlier pass that set
				// retrying to the first item in the Missed queue that isn't already scheduled, but
				// this is potentially O(m*n) in terms of missed queue size and parathread pool size.
				if next_up.iter().any(|x| x.0 == para) {
					retrying = None
				}
			}

			let mut paras = Parachains::get().into_iter()
				.map(|id| (id, None))
				.chain(next_up.into_iter()
					.map(|(para, collator)|
						(para, Some((collator, Retriable::WithRetries(0))))
					)
				).chain(retrying.into_iter()
					.map(|((para, collator), retries)|
						(para, Some((collator, Retriable::WithRetries(retries + 1))))
					)
				).collect::<Vec<_>>();
			// for Rust's timsort algorithm, sorting a concatenation of two sorted ranges is near
			// O(N).
			paras.sort_by_key(|&(ref id, _)| *id);

			Active::put(paras);
		}

		fn on_finalize() {
			// a block without this will panic, but let's not panic here.
			if let Some(proceeded_vec) = parachains::DidUpdate::get() {
				// Active is sorted and DidUpdate is a sorted subset of its elements.
				//
				// We just go through the contents of active and find any items that don't appear in
				// DidUpdate *and* which are enabled for retry.
				let mut proceeded = proceeded_vec.into_iter();
				let mut i = proceeded.next();
				for sched in Active::get().into_iter() {
					match i {
						// Scheduled parachain proceeded properly. Move onto next item.
						Some(para) if para == sched.0 => i = proceeded.next(),
						// Scheduled `sched` missed their block.
						// Queue for retry if it's allowed.
						_ => if let (i, Some((c, Retriable::WithRetries(n)))) = sched {
							Self::retry_later((i, c), n)
						},
					}
				}
			}
		}
	}
}

decl_event!{
	pub enum Event {
		/// A parathread was registered; its new ID is supplied.
		ParathreadRegistered(ParaId),

		/// The parathread of the supplied ID was de-registered.
		ParathreadDeregistered(ParaId),
	}
}

impl<T: Trait> Module<T> {
        /// Ensures that the given `ParaId` corresponds to a registered parathread, and returns a descriptor if so.
	pub fn ensure_thread_id(id: ParaId) -> Option<ParaInfo> {
		Paras::get(id).and_then(|info| if let Scheduling::Dynamic = info.scheduling {
			Some(info)
		} else {
			None
		})
	}

	fn retry_later(sched: (ParaId, CollatorId), retries: u32) {
		if retries < T::MaxRetries::get() {
			RetryQueue::mutate(|q| {
				q.resize(T::MaxRetries::get() as usize, vec![]);
				q[retries as usize].push(sched);
			});
		}
	}

	fn take_next_retry() -> Option<((ParaId, CollatorId), u32)> {
		RetryQueue::mutate(|q| {
			for (i, q) in q.iter_mut().enumerate() {
				if !q.is_empty() {
					return Some((q.remove(0), i as u32));
				}
			}
			None
		})
	}

	/// Forcibly remove the threads matching `m` from all current and future scheduling.
	fn force_unschedule(m: impl Fn(ParaId) -> bool) {
		RetryQueue::mutate(|qs| for q in qs.iter_mut() {
			q.retain(|i| !m(i.0))
		});
		SelectedThreads::mutate(|qs| for q in qs.iter_mut() {
			q.retain(|i| !m(i.0))
		});
		Active::mutate(|a| for i in a.iter_mut() {
			if m(i.0) {
				if let Some((_, ref mut r)) = i.1 {
					*r = Retriable::Never;
				}
			}
		});
	}
}

impl<T: Trait> ActiveParas for Module<T> {
	fn active_paras() -> Vec<(ParaId, Option<(CollatorId, Retriable)>)> {
		Active::get()
	}
}

/// Ensure that parathread selections happen prioritized by fees.
#[derive(Encode, Decode, Clone, Eq, PartialEq)]
pub struct LimitParathreadCommits<T: Trait + Send + Sync>(rstd::marker::PhantomData<T>) where
	<T as system::Trait>::Call: IsSubType<Module<T>, T>;

impl<T: Trait + Send + Sync> rstd::fmt::Debug for LimitParathreadCommits<T> where
	<T as system::Trait>::Call: IsSubType<Module<T>, T>
{
	fn fmt(&self, f: &mut rstd::fmt::Formatter) -> rstd::fmt::Result {
		write!(f, "LimitParathreadCommits<T>")
	}
}

/// Custom validity errors used in Polkadot while validating transactions.
#[repr(u8)]
pub enum ValidityError {
	/// Parathread ID has already been submitted for this block.
	Duplicate = 0,
	/// Parathread ID does not identify a parathread.
	InvalidId = 1,
}

impl<T: Trait + Send + Sync> SignedExtension for LimitParathreadCommits<T> where
	<T as system::Trait>::Call: IsSubType<Module<T>, T>
{
	const IDENTIFIER: &'static str = "LimitParathreadCommits";
	type AccountId = T::AccountId;
	type Call = <T as system::Trait>::Call;
	type AdditionalSigned = ();
	type Pre = ();
	type DispatchInfo = DispatchInfo;

	fn additional_signed(&self)
		-> rstd::result::Result<Self::AdditionalSigned, TransactionValidityError>
	{
		Ok(())
	}

	fn validate(
		&self,
		_who: &Self::AccountId,
		call: &Self::Call,
		_info: DispatchInfo,
		_len: usize,
	) -> TransactionValidity {
		let mut r = ValidTransaction::default();
		if let Some(local_call) = call.is_sub_type() {
			if let Call::select_parathread(id, collator, hash) = local_call {
				// ensure that the para ID is actually a parathread.
				let e = TransactionValidityError::from(InvalidTransaction::Custom(ValidityError::InvalidId as u8));
				<Module<T>>::ensure_thread_id(*id).ok_or(e)?;

				// ensure that we haven't already had a full complement of selected parathreads.
				let mut upcoming_selected_threads = SelectedThreads::get();
				if upcoming_selected_threads.is_empty() {
					upcoming_selected_threads.push(vec![]);
				}
				let i = upcoming_selected_threads.len() - 1;
				let selected_threads = &mut upcoming_selected_threads[i];
				let thread_count = ThreadCount::get() as usize;
				ensure!(
					selected_threads.len() < thread_count,
					InvalidTransaction::ExhaustsResources,
				);

				// ensure that this is not selecting a duplicate parathread ID
				let e = TransactionValidityError::from(InvalidTransaction::Custom(ValidityError::Duplicate as u8));
				let pos = selected_threads
					.binary_search_by(|&(ref other_id, _)| other_id.cmp(id))
					.err()
					.ok_or(e)?;

				// ensure that this is a live bid (i.e. that the thread's chain head matches)
				let e = TransactionValidityError::from(InvalidTransaction::Custom(ValidityError::InvalidId as u8));
				let head = <parachains::Module<T>>::parachain_head(id).ok_or(e)?;
				let actual = T::Hashing::hash(&head);
				ensure!(&actual == hash, InvalidTransaction::Stale);

				// updated the selected threads.
				selected_threads.insert(pos, (*id, collator.clone()));
				rstd::mem::drop(selected_threads);
				SelectedThreads::put(upcoming_selected_threads);

				// provides the state-transition for this head-data-hash; this should cue the pool
				// to throw out competing transactions with lesser fees.
				r.provides = vec![hash.encode()];
			}
		}
		Ok(r)
	}
}

#[cfg(test)]
mod tests {
	use super::*;
	use bitvec::vec::BitVec;
	use sp_io::TestExternalities;
	use sp_core::{H256, Pair};
	use sp_runtime::{
		traits::{
			BlakeTwo256, IdentityLookup, OnInitialize, OnFinalize, Dispatchable,
			AccountIdConversion,
		}, testing::{UintAuthorityId, Header}, Perbill
	};
	use primitives::{
		parachain::{
			ValidatorId, Info as ParaInfo, Scheduling, LOWEST_USER_ID, AttestedCandidate,
			CandidateReceipt, HeadData, ValidityAttestation, Statement, Chain, CollatorPair,
		},
		Balance, BlockNumber,
	};
	use frame_support::{
		impl_outer_origin, impl_outer_dispatch, assert_ok, parameter_types, assert_noop,
	};
	use keyring::Sr25519Keyring;

	use crate::parachains;
	use crate::slots;
	use crate::attestations;

	impl_outer_origin! {
		pub enum Origin for Test {
			parachains,
		}
	}

	impl_outer_dispatch! {
		pub enum Call for Test where origin: Origin {
			parachains::Parachains,
			registrar::Registrar,
		}
	}

	#[derive(Clone, Eq, PartialEq)]
	pub struct Test;
	parameter_types! {
		pub const BlockHashCount: u32 = 250;
		pub const MaximumBlockWeight: u32 = 4 * 1024 * 1024;
		pub const MaximumBlockLength: u32 = 4 * 1024 * 1024;
		pub const AvailableBlockRatio: Perbill = Perbill::from_percent(75);
	}
	impl system::Trait for Test {
		type Origin = Origin;
		type Call = Call;
		type Index = u64;
		type BlockNumber = u64;
		type Hash = H256;
		type Hashing = BlakeTwo256;
		type AccountId = u64;
		type Lookup = IdentityLookup<u64>;
		type Header = Header;
		type Event = ();
		type BlockHashCount = BlockHashCount;
		type MaximumBlockWeight = MaximumBlockWeight;
		type MaximumBlockLength = MaximumBlockLength;
		type AvailableBlockRatio = AvailableBlockRatio;
		type Version = ();
		type ModuleToIndex = ();
		type AccountData = balances::AccountData<u128>;
		type OnNewAccount = ();
		type OnReapAccount = Balances;
	}

	parameter_types! {
		pub const ExistentialDeposit: Balance = 0;
	}

	impl balances::Trait for Test {
		type Balance = u128;
		type DustRemoval = ();
		type Event = ();
		type ExistentialDeposit = ExistentialDeposit;
		type AccountStore = System;
	}

	parameter_types!{
		pub const LeasePeriod: u64 = 10;
		pub const EndingPeriod: u64 = 3;
	}

	impl slots::Trait for Test {
		type Event = ();
		type Currency = balances::Module<Test>;
		type Parachains = Registrar;
		type EndingPeriod = EndingPeriod;
		type LeasePeriod = LeasePeriod;
		type Randomness = RandomnessCollectiveFlip;
	}

	parameter_types!{
		pub const AttestationPeriod: BlockNumber = 100;
	}

	impl attestations::Trait for Test {
		type AttestationPeriod = AttestationPeriod;
		type ValidatorIdentities = parachains::ValidatorIdentities<Test>;
		type RewardAttestation = ();
	}

	parameter_types! {
		pub const Period: BlockNumber = 1;
		pub const Offset: BlockNumber = 0;
		pub const DisabledValidatorsThreshold: Perbill = Perbill::from_percent(17);
	}

	impl session::Trait for Test {
		type SessionManager = ();
		type Keys = UintAuthorityId;
		type ShouldEndSession = session::PeriodicSessions<Period, Offset>;
		type SessionHandler = session::TestSessionHandler;
		type Event = ();
		type ValidatorId = u64;
		type ValidatorIdOf = ();
		type DisabledValidatorsThreshold = DisabledValidatorsThreshold;
	}

	parameter_types! {
		pub const MaxHeadDataSize: u32 = 100;
		pub const MaxCodeSize: u32 = 100;
	}

	impl parachains::Trait for Test {
		type Origin = Origin;
		type Call = Call;
		type ParachainCurrency = balances::Module<Test>;
		type ActiveParachains = Registrar;
		type Registrar = Registrar;
		type Randomness = RandomnessCollectiveFlip;
		type MaxCodeSize = MaxCodeSize;
		type MaxHeadDataSize = MaxHeadDataSize;
	}

	parameter_types! {
		pub const ParathreadDeposit: Balance = 10;
		pub const QueueSize: usize = 2;
		pub const MaxRetries: u32 = 3;
	}

	impl Trait for Test {
		type Event = ();
		type Origin = Origin;
		type Currency = balances::Module<Test>;
		type ParathreadDeposit = ParathreadDeposit;
		type SwapAux = slots::Module<Test>;
		type QueueSize = QueueSize;
		type MaxRetries = MaxRetries;
	}

	type Balances = balances::Module<Test>;
	type Parachains = parachains::Module<Test>;
	type System = system::Module<Test>;
	type Slots = slots::Module<Test>;
	type Registrar = Module<Test>;
	type RandomnessCollectiveFlip = randomness_collective_flip::Module<Test>;

	const AUTHORITY_KEYS: [Sr25519Keyring; 8] = [
		Sr25519Keyring::Alice,
		Sr25519Keyring::Bob,
		Sr25519Keyring::Charlie,
		Sr25519Keyring::Dave,
		Sr25519Keyring::Eve,
		Sr25519Keyring::Ferdie,
		Sr25519Keyring::One,
		Sr25519Keyring::Two,
	];

	fn new_test_ext(parachains: Vec<(ParaId, Vec<u8>, Vec<u8>)>) -> TestExternalities {
		let mut t = system::GenesisConfig::default().build_storage::<Test>().unwrap();

		let authority_keys = [
			Sr25519Keyring::Alice,
			Sr25519Keyring::Bob,
			Sr25519Keyring::Charlie,
			Sr25519Keyring::Dave,
			Sr25519Keyring::Eve,
			Sr25519Keyring::Ferdie,
			Sr25519Keyring::One,
			Sr25519Keyring::Two,
		];

		// stashes are the index.
		let session_keys: Vec<_> = authority_keys.iter().enumerate()
			.map(|(i, _k)| (i as u64, i as u64, UintAuthorityId(i as u64)))
			.collect();

		let authorities: Vec<_> = authority_keys.iter().map(|k| ValidatorId::from(k.public())).collect();

		let balances: Vec<_> = (0..authority_keys.len()).map(|i| (i as u64, 10_000_000)).collect();

		parachains::GenesisConfig {
			authorities: authorities.clone(),
		}.assimilate_storage::<Test>(&mut t).unwrap();

		GenesisConfig::<Test> {
			parachains,
			_phdata: Default::default(),
		}.assimilate_storage(&mut t).unwrap();

		session::GenesisConfig::<Test> {
			keys: session_keys,
		}.assimilate_storage(&mut t).unwrap();

		balances::GenesisConfig::<Test> {
			balances,
		}.assimilate_storage(&mut t).unwrap();

		t.into()
	}

	fn init_block() {
		println!("Initializing {}", System::block_number());
		System::on_initialize(System::block_number());
		Registrar::on_initialize(System::block_number());
		Parachains::on_initialize(System::block_number());
		Slots::on_initialize(System::block_number());
	}

	fn run_to_block(n: u64) {
		println!("Running until block {}", n);
		while System::block_number() < n {
			if System::block_number() > 1 {
				println!("Finalizing {}", System::block_number());
				if !parachains::DidUpdate::exists() {
					println!("Null heads update");
					assert_ok!(Parachains::set_heads(system::RawOrigin::None.into(), vec![]));
				}
				Slots::on_finalize(System::block_number());
				Parachains::on_finalize(System::block_number());
				Registrar::on_finalize(System::block_number());
				System::on_finalize(System::block_number());
			}
			System::set_block_number(System::block_number() + 1);
			init_block();
		}
	}

	fn schedule_thread(id: ParaId, head_data: &[u8], col: &CollatorId) {
		let tx: LimitParathreadCommits<Test> = LimitParathreadCommits(Default::default());
		let hdh = BlakeTwo256::hash(head_data);
		let inner_call = super::Call::select_parathread(id, col.clone(), hdh);
		let call = Call::Registrar(inner_call);
		let origin = 4u64;
		assert!(tx.validate(&origin, &call, Default::default(), 0).is_ok());
		assert_ok!(call.dispatch(Origin::signed(origin)));
	}

	fn user_id(i: u32) -> ParaId {
		LOWEST_USER_ID + i
	}

	fn attest(id: ParaId, collator: &CollatorPair, head_data: &[u8], parent_head: &[u8], block_data: &[u8]) -> AttestedCandidate {
		let block_data_hash = BlakeTwo256::hash(block_data);
		let candidate = CandidateReceipt {
			parachain_index: id,
			collator: collator.public(),
			signature: block_data_hash.using_encoded(|d| collator.sign(d)),
			head_data: HeadData(head_data.to_vec()),
			parent_head: HeadData(parent_head.to_vec()),
			fees: 0,
			block_data_hash,
			upward_messages: vec![],
			erasure_root: [1; 32].into(),
		};
		let payload = (Statement::Valid(candidate.hash()), System::parent_hash()).encode();
		let roster = Parachains::calculate_duty_roster().0.validator_duty;
		AttestedCandidate {
			candidate,
			validity_votes: AUTHORITY_KEYS.iter()
				.enumerate()
				.filter(|(i, _)| roster[*i] == Chain::Parachain(id))
				.map(|(_, k)| k.sign(&payload).into())
				.map(ValidityAttestation::Explicit)
				.collect(),
			validator_indices: roster.iter()
				.map(|i| i == &Chain::Parachain(id))
				.collect::<BitVec::<_, _>>(),
		}
	}

	#[test]
	fn basic_setup_works() {
		new_test_ext(vec![]).execute_with(|| {
			assert_eq!(super::Parachains::get(), vec![]);
			assert_eq!(ThreadCount::get(), 0);
			assert_eq!(Active::get(), vec![]);
			assert_eq!(NextFreeId::get(), LOWEST_USER_ID);
			assert_eq!(PendingSwap::get(&ParaId::from(0u32)), None);
			assert_eq!(Paras::get(&ParaId::from(0u32)), None);
		});
	}

	#[test]
	fn genesis_registration_works() {
		let parachains = vec![
			(5u32.into(), vec![1,2,3], vec![1]),
			(100u32.into(), vec![4,5,6], vec![2,]),
		];

		new_test_ext(parachains).execute_with(|| {
			// Need to trigger on_initialize
			run_to_block(2);
			// Genesis registration works
			assert_eq!(Registrar::active_paras(), vec![(5u32.into(), None), (100u32.into(), None)]);
			assert_eq!(
				Registrar::paras(&ParaId::from(5u32)),
				Some(ParaInfo { scheduling: Scheduling::Always }),
			);
			assert_eq!(
				Registrar::paras(&ParaId::from(100u32)),
				Some(ParaInfo { scheduling: Scheduling::Always }),
			);
			assert_eq!(Parachains::parachain_code(&ParaId::from(5u32)), Some(vec![1, 2, 3]));
			assert_eq!(Parachains::parachain_code(&ParaId::from(100u32)), Some(vec![4, 5, 6]));
		});
	}

	#[test]
	fn swap_chain_and_thread_works() {
		new_test_ext(vec![]).execute_with(|| {
			assert_ok!(Registrar::set_thread_count(Origin::ROOT, 1));

			// Need to trigger on_initialize
			run_to_block(2);

			// Register a new parathread
			assert_ok!(Registrar::register_parathread(
				Origin::signed(1u64),
				vec![1; 3],
				vec![1; 3],
			));

			// Lease out a new parachain
			assert_ok!(Slots::new_auction(Origin::ROOT, 5, 1));
			assert_ok!(Slots::bid(Origin::signed(1), 0, 1, 1, 4, 1));

			run_to_block(9);
			// Ensure that the thread is scheduled around the swap time.
			let col = Sr25519Keyring::One.public().into();
			schedule_thread(user_id(0), &[1; 3], &col);

			run_to_block(10);
			let h = BlakeTwo256::hash(&[2u8; 3]);
			assert_ok!(Slots::fix_deploy_data(Origin::signed(1), 0, user_id(1), h, 3, vec![2; 3]));
			assert_ok!(Slots::elaborate_deploy_data(Origin::signed(0), user_id(1), vec![2; 3]));
			assert_ok!(Slots::set_offboarding(Origin::signed(user_id(1).into_account()), 1));

			run_to_block(11);
			// should be one active parachain and one active parathread.
			assert_eq!(Registrar::active_paras(), vec![
				(user_id(0), Some((col.clone(), Retriable::WithRetries(0)))),
				(user_id(1), None),
			]);

			// One half of the swap call does not actually trigger the swap.
			assert_ok!(Registrar::swap(parachains::Origin::Parachain(user_id(0)).into(), user_id(1)));

			// Nothing changes from what was originally registered
			assert_eq!(Registrar::paras(&user_id(0)), Some(ParaInfo { scheduling: Scheduling::Dynamic }));
			assert_eq!(Registrar::paras(&user_id(1)), Some(ParaInfo { scheduling: Scheduling::Always }));
			assert_eq!(super::Parachains::get(), vec![user_id(1)]);
			assert_eq!(Slots::managed_ids(), vec![user_id(1)]);
			assert_eq!(Slots::deposits(user_id(1)), vec![1; 3]);
			assert_eq!(Slots::offboarding(user_id(1)), 1);
			assert_eq!(Parachains::parachain_code(&user_id(0)), Some(vec![1u8; 3]));
			assert_eq!(Parachains::parachain_head(&user_id(0)), Some(vec![1u8; 3]));
			assert_eq!(Parachains::parachain_code(&user_id(1)), Some(vec![2u8; 3]));
			assert_eq!(Parachains::parachain_head(&user_id(1)), Some(vec![2u8; 3]));
			// Intention to swap is added
			assert_eq!(PendingSwap::get(user_id(0)), Some(user_id(1)));

			// Intention to swap is reciprocated, swap actually happens
			assert_ok!(Registrar::swap(parachains::Origin::Parachain(user_id(1)).into(), user_id(0)));

			assert_eq!(Registrar::paras(&user_id(0)), Some(ParaInfo { scheduling: Scheduling::Always }));
			assert_eq!(Registrar::paras(&user_id(1)), Some(ParaInfo { scheduling: Scheduling::Dynamic }));
			assert_eq!(super::Parachains::get(), vec![user_id(0)]);
			assert_eq!(Slots::managed_ids(), vec![user_id(0)]);
			assert_eq!(Slots::deposits(user_id(0)), vec![1; 3]);
			assert_eq!(Slots::offboarding(user_id(0)), 1);
			assert_eq!(Parachains::parachain_code(&user_id(0)), Some(vec![1u8; 3]));
			assert_eq!(Parachains::parachain_head(&user_id(0)), Some(vec![1u8; 3]));
			assert_eq!(Parachains::parachain_code(&user_id(1)), Some(vec![2u8; 3]));
			assert_eq!(Parachains::parachain_head(&user_id(1)), Some(vec![2u8; 3]));

			// Intention to swap is no longer present
			assert_eq!(PendingSwap::get(user_id(0)), None);
			assert_eq!(PendingSwap::get(user_id(1)), None);

			run_to_block(12);
			// thread should not be queued or scheduled any more, even though it would otherwise be
			// being retried..
			assert_eq!(Registrar::active_paras(), vec![(user_id(0), None)]);
		});
	}

	#[test]
	fn swap_handles_funds_correctly() {
		new_test_ext(vec![]).execute_with(|| {
			assert_ok!(Registrar::set_thread_count(Origin::ROOT, 1));

			// Need to trigger on_initialize
			run_to_block(2);

			let initial_1_balance = Balances::free_balance(1);
			let initial_2_balance = Balances::free_balance(2);

			// User 1 register a new parathread
			assert_ok!(Registrar::register_parathread(
				Origin::signed(1),
				vec![1; 3],
				vec![1; 3],
			));

			// User 2 leases out a new parachain
			assert_ok!(Slots::new_auction(Origin::ROOT, 5, 1));
			assert_ok!(Slots::bid(Origin::signed(2), 0, 1, 1, 4, 1));

			run_to_block(9);

			// Swap the parachain and parathread
			assert_ok!(Registrar::swap(parachains::Origin::Parachain(user_id(0)).into(), user_id(1)));
			assert_ok!(Registrar::swap(parachains::Origin::Parachain(user_id(1)).into(), user_id(0)));

			// Deregister the parathread that was originally a parachain
			assert_ok!(Registrar::deregister_parathread(parachains::Origin::Parachain(user_id(1)).into()));

			// Go past when a parachain loses its slot
			run_to_block(50);

			// Funds are correctly returned
			assert_eq!(Balances::free_balance(1), initial_1_balance);
			assert_eq!(Balances::free_balance(2), initial_2_balance);
		});
	}

	#[test]
	fn register_deregister_chains_works() {
		let parachains = vec![
			(1u32.into(), vec![1; 3], vec![1; 3]),
		];

		new_test_ext(parachains).execute_with(|| {
			// Need to trigger on_initialize
			run_to_block(2);

			// Genesis registration works
			assert_eq!(Registrar::active_paras(), vec![(1u32.into(), None)]);
			assert_eq!(
				Registrar::paras(&ParaId::from(1u32)),
				Some(ParaInfo { scheduling: Scheduling::Always })
			);
			assert_eq!(Parachains::parachain_code(&ParaId::from(1u32)), Some(vec![1; 3]));

			// Register a new parachain
			assert_ok!(Registrar::register_para(
				Origin::ROOT,
				2u32.into(),
				ParaInfo { scheduling: Scheduling::Always },
				vec![2; 3],
				vec![2; 3],
			));

			let orig_bal = Balances::free_balance(&3u64);
			// Register a new parathread
			assert_ok!(Registrar::register_parathread(
				Origin::signed(3u64),
				vec![3; 3],
				vec![3; 3],
			));
			// deposit should be taken (reserved)
			assert_eq!(Balances::free_balance(3u64) + ParathreadDeposit::get(), orig_bal);
			assert_eq!(Balances::reserved_balance(3u64), ParathreadDeposit::get());

			run_to_block(3);

			// New paras are registered
			assert_eq!(Registrar::active_paras(), vec![(1u32.into(), None), (2u32.into(), None)]);
			assert_eq!(
				Registrar::paras(&ParaId::from(2u32)),
				Some(ParaInfo { scheduling: Scheduling::Always })
			);
			assert_eq!(
				Registrar::paras(&user_id(0)),
				Some(ParaInfo { scheduling: Scheduling::Dynamic })
			);
			assert_eq!(Parachains::parachain_code(&ParaId::from(2u32)), Some(vec![2; 3]));
			assert_eq!(Parachains::parachain_code(&user_id(0)), Some(vec![3; 3]));

			assert_ok!(Registrar::deregister_para(Origin::ROOT, 2u32.into()));
			assert_ok!(Registrar::deregister_parathread(
				parachains::Origin::Parachain(user_id(0)).into()
			));
			// reserved balance should be returned.
			assert_eq!(Balances::free_balance(3u64), orig_bal);
			assert_eq!(Balances::reserved_balance(3u64), 0);

			run_to_block(4);

			assert_eq!(Registrar::active_paras(), vec![(1u32.into(), None)]);
			assert_eq!(Registrar::paras(&ParaId::from(2u32)), None);
			assert_eq!(Parachains::parachain_code(&ParaId::from(2u32)), None);
			assert_eq!(Registrar::paras(&user_id(0)), None);
			assert_eq!(Parachains::parachain_code(&user_id(0)), None);
		});
	}

	#[test]
	fn parathread_scheduling_works() {
		new_test_ext(vec![]).execute_with(|| {
			assert_ok!(Registrar::set_thread_count(Origin::ROOT, 1));

			run_to_block(2);

			// Register a new parathread
			assert_ok!(Registrar::register_parathread(
				Origin::signed(3u64),
				vec![3; 3],
				vec![3; 3],
			));

			run_to_block(3);

			// transaction submitted to get parathread progressed.
			let col = Sr25519Keyring::One.public().into();
			schedule_thread(user_id(0), &[3; 3], &col);

			run_to_block(5);
			assert_eq!(Registrar::active_paras(), vec![
				(user_id(0), Some((col.clone(), Retriable::WithRetries(0))))
			]);
			assert_ok!(Parachains::set_heads(Origin::NONE, vec![
				attest(user_id(0), &Sr25519Keyring::One.pair().into(), &[3; 3], &[3; 3], &[0; 0])
			]));

			run_to_block(6);
			// at next block, it shouldn't be retried.
			assert_eq!(Registrar::active_paras(), vec![]);
		});
	}

	#[test]
	fn removing_scheduled_parathread_works() {
		new_test_ext(vec![]).execute_with(|| {
			assert_ok!(Registrar::set_thread_count(Origin::ROOT, 1));

			run_to_block(2);

			// Register some parathreads.
			assert_ok!(Registrar::register_parathread(Origin::signed(3), vec![3; 3], vec![3; 3]));

			run_to_block(3);
			// transaction submitted to get parathread progressed.
			let col = Sr25519Keyring::One.public().into();
			schedule_thread(user_id(0), &[3; 3], &col);

			// now we remove the parathread
			assert_ok!(Registrar::deregister_parathread(
				parachains::Origin::Parachain(user_id(0)).into()
			));

			run_to_block(5);
			assert_eq!(Registrar::active_paras(), vec![]);  // should not be scheduled.

			assert_ok!(Registrar::register_parathread(Origin::signed(3), vec![4; 3], vec![4; 3]));

			run_to_block(6);
			// transaction submitted to get parathread progressed.
			schedule_thread(user_id(1), &[4; 3], &col);

			run_to_block(9);
			// thread's slot was missed and is now being re-scheduled.

			assert_ok!(Registrar::deregister_parathread(
				parachains::Origin::Parachain(user_id(1)).into()
			));

			run_to_block(10);
			// thread's rescheduled slot was missed, but should not be reschedule since it was
			// removed.
			assert_eq!(Registrar::active_paras(), vec![]);  // should not be scheduled.
		});
	}

	#[test]
	fn parathread_rescheduling_works() {
		new_test_ext(vec![]).execute_with(|| {
			assert_ok!(Registrar::set_thread_count(Origin::ROOT, 1));

			run_to_block(2);

			// Register some parathreads.
			assert_ok!(Registrar::register_parathread(Origin::signed(3), vec![3; 3], vec![3; 3]));
			assert_ok!(Registrar::register_parathread(Origin::signed(4), vec![4; 3], vec![4; 3]));
			assert_ok!(Registrar::register_parathread(Origin::signed(5), vec![5; 3], vec![5; 3]));

			run_to_block(3);

			// transaction submitted to get parathread progressed.
			let col = Sr25519Keyring::One.public().into();
			schedule_thread(user_id(0), &[3; 3], &col);

			// 4x: the initial time it was scheduled, plus 3 retries.
			for n in 5..9 {
				run_to_block(n);
				assert_eq!(Registrar::active_paras(), vec![
					(user_id(0), Some((col.clone(), Retriable::WithRetries((n - 5) as u32))))
				]);
			}

			// missed too many times. dropped.
			run_to_block(9);
			assert_eq!(Registrar::active_paras(), vec![]);

			// schedule and miss all 3 and check that they go through the queueing system ok.
			assert_ok!(Registrar::set_thread_count(Origin::ROOT, 2));
			schedule_thread(user_id(0), &[3; 3], &col);
			schedule_thread(user_id(1), &[4; 3], &col);

			run_to_block(10);
			schedule_thread(user_id(2), &[5; 3], &col);

			// 0 and 1 scheduled as normal.
			run_to_block(11);
			assert_eq!(Registrar::active_paras(), vec![
				(user_id(0), Some((col.clone(), Retriable::WithRetries(0)))),
				(user_id(1), Some((col.clone(), Retriable::WithRetries(0))))
			]);

			// 2 scheduled, 0 retried
			run_to_block(12);
			assert_eq!(Registrar::active_paras(), vec![
				(user_id(0), Some((col.clone(), Retriable::WithRetries(1)))),
				(user_id(2), Some((col.clone(), Retriable::WithRetries(0)))),
			]);

			// 1 retried
			run_to_block(13);
			assert_eq!(Registrar::active_paras(), vec![
				(user_id(1), Some((col.clone(), Retriable::WithRetries(1))))
			]);

			// 2 retried
			run_to_block(14);
			assert_eq!(Registrar::active_paras(), vec![
				(user_id(2), Some((col.clone(), Retriable::WithRetries(1))))
			]);

			run_to_block(15);
			assert_eq!(Registrar::active_paras(), vec![
				(user_id(0), Some((col.clone(), Retriable::WithRetries(2))))
			]);

			run_to_block(16);
			assert_eq!(Registrar::active_paras(), vec![
				(user_id(1), Some((col.clone(), Retriable::WithRetries(2))))
			]);

			run_to_block(17);
			assert_eq!(Registrar::active_paras(), vec![
				(user_id(2), Some((col.clone(), Retriable::WithRetries(2))))
			]);
		});
	}

	#[test]
	fn parathread_auction_handles_basic_errors() {
		new_test_ext(vec![]).execute_with(|| {
			run_to_block(2);
			let o = Origin::signed(0);
			assert_ok!(Registrar::register_parathread(o, vec![7, 8, 9], vec![1, 1, 1]));

			run_to_block(3);
			assert_eq!(
				Registrar::paras(&user_id(0)),
				Some(ParaInfo { scheduling: Scheduling::Dynamic })
			);

			let good_para_id = user_id(0);
			let bad_para_id = user_id(1);
			let bad_head_hash = <Test as system::Trait>::Hashing::hash(&vec![1, 2, 1]);
			let good_head_hash = <Test as system::Trait>::Hashing::hash(&vec![1, 1, 1]);
			let info = DispatchInfo::default();

			// Allow for threads
			assert_ok!(Registrar::set_thread_count(Origin::ROOT, 10));

			// Bad parathread id
			let col = CollatorId::default();
			let inner = super::Call::select_parathread(bad_para_id, col.clone(), good_head_hash);
			let call = Call::Registrar(inner);
			assert!(
				LimitParathreadCommits::<Test>(std::marker::PhantomData)
					.validate(&0, &call, info, 0).is_err()
			);

			// Bad head data
			let inner = super::Call::select_parathread(good_para_id, col.clone(), bad_head_hash);
			let call = Call::Registrar(inner);
			assert!(
				LimitParathreadCommits::<Test>(std::marker::PhantomData)
					.validate(&0, &call, info, 0).is_err()
			);

			// No duplicates
			let inner = super::Call::select_parathread(good_para_id, col.clone(), good_head_hash);
			let call = Call::Registrar(inner);
			assert!(
				LimitParathreadCommits::<Test>(std::marker::PhantomData)
					.validate(&0, &call, info, 0).is_ok()
			);
			assert!(
				LimitParathreadCommits::<Test>(std::marker::PhantomData)
					.validate(&0, &call, info, 0).is_err()
			);
		});
	}

	#[test]
	fn parathread_auction_works() {
		new_test_ext(vec![]).execute_with(|| {
			run_to_block(2);
			// Register 5 parathreads
			for x in 0..5 {
				let o = Origin::signed(x as u64);
				assert_ok!(Registrar::register_parathread(o, vec![x; 3], vec![x; 3]));
			}

			run_to_block(3);

			for x in 0..5 {
				assert_eq!(
					Registrar::paras(&user_id(x)),
					Some(ParaInfo { scheduling: Scheduling::Dynamic })
				);
			}

			// Only 3 slots available... who will win??
			assert_ok!(Registrar::set_thread_count(Origin::ROOT, 3));

			// Everyone wants a thread
			for x in 0..5 {
				let para_id = user_id(x as u32);
				let collator_id = CollatorId::default();
				let head_hash = <Test as system::Trait>::Hashing::hash(&vec![x; 3]);
				let inner = super::Call::select_parathread(para_id, collator_id, head_hash);
				let call = Call::Registrar(inner);
				let info = DispatchInfo::default();

				// First 3 transactions win a slot
				if x < 3 {
					assert!(
						LimitParathreadCommits::<Test>(std::marker::PhantomData)
							.validate(&0, &call, info, 0)
							.is_ok()
					);
				} else {
					// All others lose
					assert_noop!(
						LimitParathreadCommits::<Test>(std::marker::PhantomData)
							.validate(&0, &call, info, 0),
						InvalidTransaction::ExhaustsResources,
					);
				}
			}

			// 3 Threads are selected
			assert_eq!(
				SelectedThreads::get()[1],
				vec![
					(user_id(0), CollatorId::default()),
					(user_id(1), CollatorId::default()),
					(user_id(2), CollatorId::default()),
				]
			);

			// Assuming Queue Size is 2
			assert_eq!(<Test as self::Trait>::QueueSize::get(), 2);

			// 2 blocks later
			run_to_block(5);
			// Threads left queue
			assert_eq!(SelectedThreads::get()[0], vec![]);
			// Threads are active
			assert_eq!(
				Registrar::active_paras(),
				vec![
					(user_id(0), Some((CollatorId::default(), Retriable::WithRetries(0)))),
					(user_id(1), Some((CollatorId::default(), Retriable::WithRetries(0)))),
					(user_id(2), Some((CollatorId::default(), Retriable::WithRetries(0)))),
				]
			);
		});
	}

	#[test]
	fn register_does_not_enforce_limits_when_registering() {
		new_test_ext(vec![]).execute_with(|| {
			let bad_code_size = <Test as parachains::Trait>::MaxCodeSize::get() + 1;
			let bad_head_size = <Test as parachains::Trait>::MaxHeadDataSize::get() + 1;

			let code = vec![1u8; bad_code_size as _];
			let head_data = vec![2u8; bad_head_size as _];

			assert!(!<Registrar as super::Registrar<u64>>::code_size_allowed(bad_code_size));
			assert!(!<Registrar as super::Registrar<u64>>::head_data_size_allowed(bad_head_size));

			let id = <Registrar as super::Registrar<u64>>::new_id();
			assert_ok!(<Registrar as super::Registrar<u64>>::register_para(
				id,
				ParaInfo { scheduling: Scheduling::Always },
				code,
				head_data,
			));
		});
	}
}<|MERGE_RESOLUTION|>--- conflicted
+++ resolved
@@ -89,12 +89,7 @@
 		code: Vec<u8>,
 		initial_head_data: Vec<u8>,
 	) -> DispatchResult {
-<<<<<<< HEAD
 		ensure!(!Paras::contains_key(id), Error::<T>::ParaAlreadyExists);
-=======
-		ensure!(!Paras::exists(id), Error::<T>::ParaAlreadyExists);
-
->>>>>>> d9b4fc45
 		if let Scheduling::Always = info.scheduling {
 			Parachains::mutate(|parachains|
 				match parachains.binary_search(&id) {
