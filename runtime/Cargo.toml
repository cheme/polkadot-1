--- conflicted
+++ resolved
@@ -14,22 +14,21 @@
 serde = { version = "1.0.102", default-features = false }
 serde_derive = { version = "1.0.102", optional = true }
 
-<<<<<<< HEAD
-authority-discovery-primitives = { package = "substrate-authority-discovery-primitives", git = "https://github.com/cheme/substrate", default-features = false, branch = "child_uuid_step1" }
-babe-primitives = { package = "substrate-consensus-babe-primitives", git = "https://github.com/cheme/substrate", default-features = false, branch = "child_uuid_step1" }
-sr-api = { git = "https://github.com/cheme/substrate", branch = "child_uuid_step1", default-features = false }
-inherents = { package = "substrate-inherents", git = "https://github.com/cheme/substrate", default-features = false, branch = "child_uuid_step1" }
-offchain-primitives = { package = "substrate-offchain-primitives", git = "https://github.com/cheme/substrate", default-features = false, branch = "child_uuid_step1" }
-rstd = { package = "sr-std", git = "https://github.com/cheme/substrate", default-features = false, branch = "child_uuid_step1" }
-sr-io = { git = "https://github.com/cheme/substrate", default-features = false, branch = "child_uuid_step1" }
-sr-primitives = { git = "https://github.com/cheme/substrate", default-features = false, branch = "child_uuid_step1" }
-sr-staking-primitives = { git = "https://github.com/cheme/substrate", default-features = false, branch = "child_uuid_step1" }
-substrate-primitives = { git = "https://github.com/cheme/substrate", default-features = false, branch = "child_uuid_step1" }
-substrate-serializer = { git = "https://github.com/cheme/substrate", default-features = false, branch = "child_uuid_step1" }
-substrate-session = { git = "https://github.com/cheme/substrate", default-features = false, branch = "child_uuid_step1" }
-version = { package = "sr-version", git = "https://github.com/cheme/substrate", default-features = false, branch = "child_uuid_step1" }
+authority-discovery-primitives = { package = "sp-authority-discovery", git = "https://github.com/cheme/substrate", default-features = false, branch = "child_uuid_step1" }
+babe-primitives = { package = "sp-consensus-babe", git = "https://github.com/cheme/substrate", default-features = false, branch = "child_uuid_step1" }
+sp-api = { git = "https://github.com/cheme/substrate", branch = "child_uuid_step1", default-features = false }
+inherents = { package = "sp-inherents", git = "https://github.com/cheme/substrate", default-features = false, branch = "child_uuid_step1" }
+offchain-primitives = { package = "sp-offchain", git = "https://github.com/cheme/substrate", default-features = false, branch = "child_uuid_step1" }
+rstd = { package = "sp-std", git = "https://github.com/cheme/substrate", default-features = false, branch = "child_uuid_step1" }
+sp-io = { git = "https://github.com/cheme/substrate", default-features = false, branch = "child_uuid_step1" }
+sp-runtime = { git = "https://github.com/cheme/substrate", default-features = false, branch = "child_uuid_step1" }
+sp-staking = { git = "https://github.com/cheme/substrate", default-features = false, branch = "child_uuid_step1" }
+sp-core = { git = "https://github.com/cheme/substrate", default-features = false, branch = "child_uuid_step1" }
+sp-serializer = { git = "https://github.com/cheme/substrate", default-features = false, branch = "child_uuid_step1" }
+sp-session = { git = "https://github.com/cheme/substrate", default-features = false, branch = "child_uuid_step1" }
+version = { package = "sp-version", git = "https://github.com/cheme/substrate", default-features = false, branch = "child_uuid_step1" }
 tx-pool-api = { package = "sp-transaction-pool-runtime-api", git = "https://github.com/cheme/substrate", default-features = false, branch = "child_uuid_step1" }
-block-builder-api = { package = "substrate-block-builder-runtime-api", git = "https://github.com/cheme/substrate", default-features = false, branch = "child_uuid_step1" }
+block-builder-api = { package = "sp-block-builder", git = "https://github.com/cheme/substrate", default-features = false, branch = "child_uuid_step1" }
 
 authority-discovery = { package = "pallet-authority-discovery", git = "https://github.com/cheme/substrate", default-features = false, branch = "child_uuid_step1" }
 authorship = { package = "pallet-authorship", git = "https://github.com/cheme/substrate", default-features = false, branch = "child_uuid_step1" }
@@ -53,55 +52,10 @@
 frame-support = { git = "https://github.com/cheme/substrate", default-features = false, branch = "child_uuid_step1" }
 staking = { package = "pallet-staking", git = "https://github.com/cheme/substrate", default-features = false, branch = "child_uuid_step1" }
 pallet-staking-reward-curve = { git = "https://github.com/cheme/substrate", branch = "child_uuid_step1" }
-sudo = { package = "pallet-sudo", git = "https://github.com/cheme/substrate", default-features = false, branch = "child_uuid_step1" }
 system = { package = "frame-system", git = "https://github.com/cheme/substrate", default-features = false, branch = "child_uuid_step1" }
 system_rpc_runtime_api = { package = "frame-system-rpc-runtime-api", git = "https://github.com/cheme/substrate", default-features = false, branch = "child_uuid_step1" }
 timestamp = { package = "pallet-timestamp", git = "https://github.com/cheme/substrate", default-features = false, branch = "child_uuid_step1" }
 treasury = { package = "pallet-treasury", git = "https://github.com/cheme/substrate", default-features = false, branch = "child_uuid_step1" }
-=======
-authority-discovery-primitives = { package = "sp-authority-discovery", git = "https://github.com/paritytech/substrate", default-features = false, branch = "polkadot-master" }
-babe-primitives = { package = "sp-consensus-babe", git = "https://github.com/paritytech/substrate", default-features = false, branch = "polkadot-master" }
-sp-api = { git = "https://github.com/paritytech/substrate", branch = "polkadot-master", default-features = false }
-inherents = { package = "sp-inherents", git = "https://github.com/paritytech/substrate", default-features = false, branch = "polkadot-master" }
-offchain-primitives = { package = "sp-offchain", git = "https://github.com/paritytech/substrate", default-features = false, branch = "polkadot-master" }
-rstd = { package = "sp-std", git = "https://github.com/paritytech/substrate", default-features = false, branch = "polkadot-master" }
-sp-io = { git = "https://github.com/paritytech/substrate", default-features = false, branch = "polkadot-master" }
-sp-runtime = { git = "https://github.com/paritytech/substrate", default-features = false, branch = "polkadot-master" }
-sp-staking = { git = "https://github.com/paritytech/substrate", default-features = false, branch = "polkadot-master" }
-sp-core = { git = "https://github.com/paritytech/substrate", default-features = false, branch = "polkadot-master" }
-sp-serializer = { git = "https://github.com/paritytech/substrate", default-features = false, branch = "polkadot-master" }
-sp-session = { git = "https://github.com/paritytech/substrate", default-features = false, branch = "polkadot-master" }
-version = { package = "sp-version", git = "https://github.com/paritytech/substrate", default-features = false, branch = "polkadot-master" }
-tx-pool-api = { package = "sp-transaction-pool-runtime-api", git = "https://github.com/paritytech/substrate", default-features = false, branch = "polkadot-master" }
-block-builder-api = { package = "sp-block-builder", git = "https://github.com/paritytech/substrate", default-features = false, branch = "polkadot-master" }
-
-authority-discovery = { package = "pallet-authority-discovery", git = "https://github.com/paritytech/substrate", default-features = false, branch = "polkadot-master" }
-authorship = { package = "pallet-authorship", git = "https://github.com/paritytech/substrate", default-features = false, branch = "polkadot-master" }
-babe = { package = "pallet-babe", git = "https://github.com/paritytech/substrate", default-features = false, branch = "polkadot-master" }
-balances = { package = "pallet-balances", git = "https://github.com/paritytech/substrate", default-features = false, branch = "polkadot-master" }
-transaction-payment = { package = "pallet-transaction-payment", git = "https://github.com/paritytech/substrate", default-features = false, branch = "polkadot-master" }
-pallet-transaction-payment-rpc-runtime-api = { git = "https://github.com/paritytech/substrate", default-features = false, branch = "polkadot-master" }
-collective = { package = "pallet-collective", git = "https://github.com/paritytech/substrate", default-features = false, branch = "polkadot-master" }
-democracy = { package = "pallet-democracy", git = "https://github.com/paritytech/substrate", default-features = false, branch = "polkadot-master" }
-elections-phragmen = { package = "pallet-elections-phragmen", git = "https://github.com/paritytech/substrate", default-features = false, branch = "polkadot-master" }
-executive = { package = "frame-executive", git = "https://github.com/paritytech/substrate", default-features = false, branch = "polkadot-master" }
-finality-tracker = { package = "pallet-finality-tracker", git = "https://github.com/paritytech/substrate", default-features = false, branch = "polkadot-master" }
-grandpa = { package = "pallet-grandpa", git = "https://github.com/paritytech/substrate", default-features = false, features = ["migrate-authorities"], branch = "polkadot-master" }
-im-online = { package = "pallet-im-online", git = "https://github.com/paritytech/substrate", default-features = false, branch = "polkadot-master" }
-indices = { package = "pallet-indices", git = "https://github.com/paritytech/substrate", default-features = false, branch = "polkadot-master" }
-membership = { package = "pallet-membership", git = "https://github.com/paritytech/substrate", default-features = false, branch = "polkadot-master" }
-nicks = { package = "pallet-nicks", git = "https://github.com/paritytech/substrate", default-features = false, branch = "polkadot-master" }
-offences = { package = "pallet-offences", git = "https://github.com/paritytech/substrate", default-features = false, branch = "polkadot-master" }
-randomness-collective-flip = { package = "pallet-randomness-collective-flip", git = "https://github.com/paritytech/substrate", default-features = false, branch = "polkadot-master" }
-session = { package = "pallet-session", git = "https://github.com/paritytech/substrate", default-features = false, branch = "polkadot-master" }
-frame-support = { git = "https://github.com/paritytech/substrate", default-features = false, branch = "polkadot-master" }
-staking = { package = "pallet-staking", git = "https://github.com/paritytech/substrate", default-features = false, branch = "polkadot-master" }
-pallet-staking-reward-curve = { git = "https://github.com/paritytech/substrate", branch = "polkadot-master" }
-system = { package = "frame-system", git = "https://github.com/paritytech/substrate", default-features = false, branch = "polkadot-master" }
-system_rpc_runtime_api = { package = "frame-system-rpc-runtime-api", git = "https://github.com/paritytech/substrate", default-features = false, branch = "polkadot-master" }
-timestamp = { package = "pallet-timestamp", git = "https://github.com/paritytech/substrate", default-features = false, branch = "polkadot-master" }
-treasury = { package = "pallet-treasury", git = "https://github.com/paritytech/substrate", default-features = false, branch = "polkadot-master" }
->>>>>>> a06b9def
 
 primitives = { package = "polkadot-primitives", path = "../primitives", default-features = false }
 polkadot-parachain = { path = "../parachain", default-features = false }
@@ -110,13 +64,8 @@
 hex-literal = "0.2.1"
 libsecp256k1 = "0.3.2"
 tiny-keccak = "1.5.0"
-<<<<<<< HEAD
-keyring = { package = "substrate-keyring", git = "https://github.com/cheme/substrate", branch = "child_uuid_step1" }
-substrate-trie = { git = "https://github.com/cheme/substrate", branch = "child_uuid_step1" }
-=======
-keyring = { package = "sp-keyring", git = "https://github.com/paritytech/substrate", branch = "polkadot-master" }
-sp-trie = { git = "https://github.com/paritytech/substrate", branch = "polkadot-master" }
->>>>>>> a06b9def
+keyring = { package = "sp-keyring", git = "https://github.com/cheme/substrate", branch = "child_uuid_step1" }
+sp-trie = { git = "https://github.com/cheme/substrate", branch = "child_uuid_step1" }
 trie-db = "0.16.0"
 serde_json = "1.0.41"
 
