// Copyright 2017-2020 Parity Technologies (UK) Ltd.
// This file is part of Polkadot.

// Polkadot is free software: you can redistribute it and/or modify
// it under the terms of the GNU General Public License as published by
// the Free Software Foundation, either version 3 of the License, or
// (at your option) any later version.

// Polkadot is distributed in the hope that it will be useful,
// but WITHOUT ANY WARRANTY; without even the implied warranty of
// MERCHANTABILITY or FITNESS FOR A PARTICULAR PURPOSE.  See the
// GNU General Public License for more details.

// You should have received a copy of the GNU General Public License
// along with Polkadot.  If not, see <http://www.gnu.org/licenses/>.

//! WASM re-execution of a parachain candidate.
//! In the context of relay-chain candidate evaluation, there are some additional
//! steps to ensure that the provided input parameters are correct.
//! Assuming the parameters are correct, this module provides a wrapper around
//! a WASM VM for re-execution of a parachain candidate.

use std::{any::{TypeId, Any}, path::PathBuf};
use crate::primitives::{ValidationParams, ValidationResult};
use parity_scale_codec::{Decode, Encode};
use sp_core::{storage::{ChildInfo, TrackedStorageKey}, traits::{CallInWasm, SpawnNamed}};
use sp_externalities::Extensions;
use sp_wasm_interface::HostFunctions as _;
use crate::{Validation, ValidationExt};

#[cfg(not(any(target_os = "android", target_os = "unknown")))]
pub use validation_host::{run_worker, ValidationPool, EXECUTION_TIMEOUT_SEC, WORKER_ARGS};

mod validation_host;

// maximum memory in bytes
const MAX_RUNTIME_MEM: usize = 1024 * 1024 * 1024; // 1 GiB
const MAX_CODE_MEM: usize = 16 * 1024 * 1024; // 16 MiB
const MAX_VALIDATION_RESULT_HEADER_MEM: usize = MAX_CODE_MEM + 1024; // 16.001 MiB

/// The strategy we employ for isolating execution of wasm parachain validation function (PVF).
///
/// For a typical validator an external process is the default way to run PVF. The rationale is based
/// on the following observations:
///
/// (a) PVF is completely under control of parachain developers who may or may not be malicious.
/// (b) Collators are in charge of providing PoV who also may or may not be malicious.
/// (c) PVF is executed by a wasm engine based on optimizing compiler which is a very complex piece
///     of machinery.
///
/// (a) and (b) may lead to a situation where due to a combination of PVF and PoV the validation work
/// can stuck in an infinite loop, which can open up resource exhaustion or DoS attack vectors.
///
/// While some execution engines provide functionality to interrupt execution of wasm module from
/// another thread, there are also some caveats to that: there is no clean way to interrupt execution
/// if the control flow is in the host side and at the moment we haven't rigoriously vetted that all
/// host functions terminate or, at least, return in a short amount of time. Additionally, we want
/// some freedom on choosing wasm execution environment.
///
/// On top of that, execution in a separate process helps to minimize impact of (c) if exploited.
/// It's not only the risk of miscompilation, but it also includes risk of JIT-bombs, i.e. cases
/// of specially crafted code that take enourmous amounts of time and memory to compile.
///
/// At the same time, since PVF validates self-contained candidates, validation workers don't require
/// extensive communication with polkadot host, therefore there should be no observable performance penalty
/// coming from inter process communication.
///
/// All of the above should give a sense why isolation is crucial for a typical use-case.
///
/// However, in some cases, e.g. when running PVF validation on android (for whatever reason), we
/// cannot afford the luxury of process isolation and thus there is an option to run validation in
/// process. Also, running in process is convenient for testing.
#[derive(Clone, Debug)]
pub enum IsolationStrategy {
	/// The validation worker is ran in a thread inside the same process.
	InProcess,
	/// The validation worker is ran using the process' executable and the subcommand `validation-worker` is passed
	/// following by the address of the shared memory.
	#[cfg(not(any(target_os = "android", target_os = "unknown")))]
	ExternalProcessSelfHost(ValidationPool),
	/// The validation worker is ran using the command provided and the argument provided. The address of the shared
	/// memory is added at the end of the arguments.
	#[cfg(not(any(target_os = "android", target_os = "unknown")))]
	ExternalProcessCustomHost {
		/// Validation pool.
		pool: ValidationPool,
		/// Path to the validation worker. The file must exists and be executable.
		binary: PathBuf,
		/// List of arguments passed to the validation worker. The address of the shared memory will be automatically
		/// added after the arguments.
		args: Vec<String>,
	},
}

impl Default for IsolationStrategy {
	fn default() -> Self {
		#[cfg(not(any(target_os = "android", target_os = "unknown")))]
		{
			Self::ExternalProcessSelfHost(ValidationPool::new())
		}

		#[cfg(any(target_os = "android", target_os = "unknown"))]
		{
			Self::InProcess
		}
	}
}

#[derive(Debug, thiserror::Error)]
/// Candidate validation error.
pub enum ValidationError {
	/// Validation failed due to internal reasons. The candidate might still be valid.
	#[error(transparent)]
	Internal(#[from] InternalError),
	/// Candidate is invalid.
	#[error(transparent)]
	InvalidCandidate(#[from] InvalidCandidate),
}

/// Error type that indicates invalid candidate.
#[derive(Debug, thiserror::Error)]
pub enum InvalidCandidate {
	/// Wasm executor error.
	#[error("WASM executor error")]
	WasmExecutor(#[from] sc_executor::error::Error),
	/// Call data is too large.
	#[error("Validation parameters are {0} bytes, max allowed is {}", MAX_RUNTIME_MEM)]
	ParamsTooLarge(usize),
	/// Code size it too large.
	#[error("WASM code is {0} bytes, max allowed is {}", MAX_CODE_MEM)]
	CodeTooLarge(usize),
	/// Error decoding returned data.
	#[error("Validation function returned invalid data.")]
	BadReturn,
	#[error("Validation function timeout.")]
	Timeout,
	#[error("External WASM execution error: {0}")]
	ExternalWasmExecutor(String),
}

impl core::convert::From<String> for InvalidCandidate {
	fn from(s: String) -> Self {
		Self::ExternalWasmExecutor(s)
	}
}

/// Host error during candidate validation. This does not indicate an invalid candidate.
#[derive(Debug, thiserror::Error)]
pub enum InternalError {
	#[error("IO error: {0}")]
	Io(#[from] std::io::Error),

	#[error("System error: {0}")]
	System(#[from] Box<dyn std::error::Error + Send + Sync + 'static>),

	#[cfg(not(any(target_os = "android", target_os = "unknown")))]
	#[error("Shared memory error: {0}")]
	SharedMem(#[from] shared_memory::SharedMemError),

	#[error("WASM worker error: {0}")]
	WasmWorker(String),
}

/// A cache of executors for different parachain Wasm instances.
///
/// This should be reused across candidate validation instances.
pub struct ExecutorCache(sc_executor::WasmExecutor);

impl Default for ExecutorCache {
	fn default() -> Self {
		ExecutorCache(sc_executor::WasmExecutor::new(
			#[cfg(all(feature = "wasmtime", not(any(target_os = "android", target_os = "unknown"))))]
			sc_executor::WasmExecutionMethod::Compiled,
			#[cfg(any(not(feature = "wasmtime"), target_os = "android", target_os = "unknown"))]
			sc_executor::WasmExecutionMethod::Interpreted,
			// TODO: Make sure we don't use more than 1GB: https://github.com/paritytech/polkadot/issues/699
			Some(1024),
			HostFunctions::host_functions(),
			8
		))
	}
}

/// Validate a candidate under the given validation code.
///
/// This will fail if the validation code is not a proper parachain validation module.
pub fn validate_candidate(
	validation_code: &[u8],
	validation_ext: impl Validation,
	params: ValidationParams,
	isolation_strategy: &IsolationStrategy,
	spawner: impl SpawnNamed + 'static,
) -> Result<ValidationResult, ValidationError> {
	match isolation_strategy {
		IsolationStrategy::InProcess => {
			validate_candidate_internal(
<<<<<<< HEAD
				validation_code,
				&params.encode(),
				spawner,
				validation_ext,
=======
				&ExecutorCache::default(),
				validation_code,
				&params.encode(),
				spawner,
>>>>>>> aba42e4a
			)
		},
		#[cfg(not(any(target_os = "android", target_os = "unknown")))]
		IsolationStrategy::ExternalProcessSelfHost(pool) => {
			pool.validate_candidate(validation_code, params)
		},
		#[cfg(not(any(target_os = "android", target_os = "unknown")))]
		IsolationStrategy::ExternalProcessCustomHost { pool, binary, args } => {
			let args: Vec<&str> = args.iter().map(|x| x.as_str()).collect();
			pool.validate_candidate_custom(validation_code, params, binary, &args)
		},
	}
}

/// The host functions provided by the wasm executor to the parachain wasm blob.
type HostFunctions = sp_io::SubstrateHostFunctions;

/// Validate a candidate under the given validation code.
///
/// This will fail if the validation code is not a proper parachain validation module.
pub fn validate_candidate_internal(
	executor: &ExecutorCache,
	validation_code: &[u8],
	encoded_call_data: &[u8],
	spawner: impl SpawnNamed + 'static,
	validation_ext: impl Validation,
) -> Result<ValidationResult, ValidationError> {
<<<<<<< HEAD
	let mut host_functions = HostFunctions::host_functions();
	host_functions.extend(crate::validation::HostFunctions::host_functions().into_iter());

	let executor = sc_executor::WasmExecutor::new(
		#[cfg(all(feature = "wasmtime", not(any(target_os = "android", target_os = "unknown"))))]
		sc_executor::WasmExecutionMethod::Compiled,
		#[cfg(any(not(feature = "wasmtime"), target_os = "android", target_os = "unknown"))]
		sc_executor::WasmExecutionMethod::Interpreted,
		// TODO: Make sure we don't use more than 1GB: https://github.com/paritytech/polkadot/issues/699
		Some(1024),
		host_functions,
		8
	);
=======
	let executor = &executor.0;
>>>>>>> aba42e4a

	let mut extensions = Extensions::new();
	extensions.register(ValidationExt::new(validation_ext));
	extensions.register(sp_core::traits::TaskExecutorExt::new(spawner));
	extensions.register(sp_core::traits::CallInWasmExt::new(executor.clone()));

	let mut ext = ValidationExternalities(extensions);

	// Expensive, but not more-so than recompiling the wasm module.
	// And we need this hash to access the `sc_executor` cache.
	let code_hash = {
		use polkadot_core_primitives::{BlakeTwo256, HashT};
		BlakeTwo256::hash(validation_code)
	};

	let res = executor.call_in_wasm(
		validation_code,
		Some(code_hash.as_bytes().to_vec()),
		"validate_block",
		encoded_call_data,
		&mut ext,
		sp_core::traits::MissingHostFunctions::Allow,
	).map_err(|e| ValidationError::InvalidCandidate(e.into()))?;

	ValidationResult::decode(&mut &res[..])
		.map_err(|_| ValidationError::InvalidCandidate(InvalidCandidate::BadReturn).into())
}

/// The validation externalities that will panic on any storage related access. They just provide
/// access to the parachain extension.
struct ValidationExternalities(Extensions);

impl sp_externalities::Externalities for ValidationExternalities {
	fn storage(&self, _: &[u8]) -> Option<Vec<u8>> {
		panic!("storage: unsupported feature for parachain validation")
	}

	fn storage_hash(&self, _: &[u8]) -> Option<Vec<u8>> {
		panic!("storage_hash: unsupported feature for parachain validation")
	}

	fn child_storage_hash(&self, _: &ChildInfo, _: &[u8]) -> Option<Vec<u8>> {
		panic!("child_storage_hash: unsupported feature for parachain validation")
	}

	fn child_storage(&self, _: &ChildInfo, _: &[u8]) -> Option<Vec<u8>> {
		panic!("child_storage: unsupported feature for parachain validation")
	}

	fn kill_child_storage(&mut self, _: &ChildInfo, _: Option<u32>) -> bool {
		panic!("kill_child_storage: unsupported feature for parachain validation")
	}

	fn clear_prefix(&mut self, _: &[u8]) {
		panic!("clear_prefix: unsupported feature for parachain validation")
	}

	fn clear_child_prefix(&mut self, _: &ChildInfo, _: &[u8]) {
		panic!("clear_child_prefix: unsupported feature for parachain validation")
	}

	fn place_storage(&mut self, _: Vec<u8>, _: Option<Vec<u8>>) {
		panic!("place_storage: unsupported feature for parachain validation")
	}

	fn place_child_storage(&mut self, _: &ChildInfo, _: Vec<u8>, _: Option<Vec<u8>>) {
		panic!("place_child_storage: unsupported feature for parachain validation")
	}

	fn storage_root(&mut self) -> Vec<u8> {
		panic!("storage_root: unsupported feature for parachain validation")
	}

	fn child_storage_root(&mut self, _: &ChildInfo) -> Vec<u8> {
		panic!("child_storage_root: unsupported feature for parachain validation")
	}

	fn storage_changes_root(&mut self, _: &[u8]) -> Result<Option<Vec<u8>>, ()> {
		panic!("storage_changes_root: unsupported feature for parachain validation")
	}

	fn next_child_storage_key(&self, _: &ChildInfo, _: &[u8]) -> Option<Vec<u8>> {
		panic!("next_child_storage_key: unsupported feature for parachain validation")
	}

	fn next_storage_key(&self, _: &[u8]) -> Option<Vec<u8>> {
		panic!("next_storage_key: unsupported feature for parachain validation")
	}

	fn storage_append(
		&mut self,
		_key: Vec<u8>,
		_value: Vec<u8>,
	) {
		panic!("storage_append: unsupported feature for parachain validation")
	}

	fn storage_start_transaction(&mut self) {
		panic!("storage_start_transaction: unsupported feature for parachain validation")
	}

	fn storage_rollback_transaction(&mut self) -> Result<(), ()> {
		panic!("storage_rollback_transaction: unsupported feature for parachain validation")
	}

	fn storage_commit_transaction(&mut self) -> Result<(), ()> {
		panic!("storage_commit_transaction: unsupported feature for parachain validation")
	}

	fn wipe(&mut self) {
		panic!("wipe: unsupported feature for parachain validation")
	}

	fn commit(&mut self) {
		panic!("commit: unsupported feature for parachain validation")
	}

	fn read_write_count(&self) -> (u32, u32, u32, u32) {
		panic!("read_write_count: unsupported feature for parachain validation")
	}

	fn reset_read_write_count(&mut self) {
		panic!("reset_read_write_count: unsupported feature for parachain validation")
	}

	fn get_whitelist(&self) -> Vec<TrackedStorageKey> {
		panic!("get_whitelist: unsupported feature for parachain validation")
	}

	fn set_whitelist(&mut self, _: Vec<TrackedStorageKey>) {
		panic!("set_whitelist: unsupported feature for parachain validation")
	}

	fn set_offchain_storage(&mut self, _: &[u8], _: std::option::Option<&[u8]>) {
		panic!("set_offchain_storage: unsupported feature for parachain validation")
	}
}

impl sp_externalities::ExtensionStore for ValidationExternalities {
	fn extension_by_type_id(&mut self, type_id: TypeId) -> Option<&mut dyn Any> {
		self.0.get_mut(type_id)
	}

	fn register_extension_with_type_id(
		&mut self,
		type_id: TypeId,
		extension: Box<dyn sp_externalities::Extension>,
	) -> Result<(), sp_externalities::Error> {
		self.0.register_with_type_id(type_id, extension)
	}

	fn deregister_extension_by_type_id(
		&mut self,
		type_id: TypeId,
	) -> Result<(), sp_externalities::Error> {
		if self.0.deregister(type_id) {
			Ok(())
		} else {
			Err(sp_externalities::Error::ExtensionIsNotRegistered(type_id))
		}
	}
}<|MERGE_RESOLUTION|>--- conflicted
+++ resolved
@@ -168,6 +168,8 @@
 
 impl Default for ExecutorCache {
 	fn default() -> Self {
+		let mut host_functions = HostFunctions::host_functions();
+		host_functions.extend(crate::validation::HostFunctions::host_functions().into_iter());
 		ExecutorCache(sc_executor::WasmExecutor::new(
 			#[cfg(all(feature = "wasmtime", not(any(target_os = "android", target_os = "unknown"))))]
 			sc_executor::WasmExecutionMethod::Compiled,
@@ -175,7 +177,7 @@
 			sc_executor::WasmExecutionMethod::Interpreted,
 			// TODO: Make sure we don't use more than 1GB: https://github.com/paritytech/polkadot/issues/699
 			Some(1024),
-			HostFunctions::host_functions(),
+			host_functions,
 			8
 		))
 	}
@@ -194,17 +196,11 @@
 	match isolation_strategy {
 		IsolationStrategy::InProcess => {
 			validate_candidate_internal(
-<<<<<<< HEAD
+				&ExecutorCache::default(),
 				validation_code,
 				&params.encode(),
 				spawner,
 				validation_ext,
-=======
-				&ExecutorCache::default(),
-				validation_code,
-				&params.encode(),
-				spawner,
->>>>>>> aba42e4a
 			)
 		},
 		#[cfg(not(any(target_os = "android", target_os = "unknown")))]
@@ -232,23 +228,7 @@
 	spawner: impl SpawnNamed + 'static,
 	validation_ext: impl Validation,
 ) -> Result<ValidationResult, ValidationError> {
-<<<<<<< HEAD
-	let mut host_functions = HostFunctions::host_functions();
-	host_functions.extend(crate::validation::HostFunctions::host_functions().into_iter());
-
-	let executor = sc_executor::WasmExecutor::new(
-		#[cfg(all(feature = "wasmtime", not(any(target_os = "android", target_os = "unknown"))))]
-		sc_executor::WasmExecutionMethod::Compiled,
-		#[cfg(any(not(feature = "wasmtime"), target_os = "android", target_os = "unknown"))]
-		sc_executor::WasmExecutionMethod::Interpreted,
-		// TODO: Make sure we don't use more than 1GB: https://github.com/paritytech/polkadot/issues/699
-		Some(1024),
-		host_functions,
-		8
-	);
-=======
 	let executor = &executor.0;
->>>>>>> aba42e4a
 
 	let mut extensions = Extensions::new();
 	extensions.register(ValidationExt::new(validation_ext));
