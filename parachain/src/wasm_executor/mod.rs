// Copyright 2017-2020 Parity Technologies (UK) Ltd.
// This file is part of Polkadot.

// Polkadot is free software: you can redistribute it and/or modify
// it under the terms of the GNU General Public License as published by
// the Free Software Foundation, either version 3 of the License, or
// (at your option) any later version.

// Polkadot is distributed in the hope that it will be useful,
// but WITHOUT ANY WARRANTY; without even the implied warranty of
// MERCHANTABILITY or FITNESS FOR A PARTICULAR PURPOSE.  See the
// GNU General Public License for more details.

// You should have received a copy of the GNU General Public License
// along with Polkadot.  If not, see <http://www.gnu.org/licenses/>.

//! WASM re-execution of a parachain candidate.
//! In the context of relay-chain candidate evaluation, there are some additional
//! steps to ensure that the provided input parameters are correct.
//! Assuming the parameters are correct, this module provides a wrapper around
//! a WASM VM for re-execution of a parachain candidate.

use std::any::{TypeId, Any};
use crate::primitives::{ValidationParams, ValidationResult, UpwardMessage};
use codec::{Decode, Encode};
use sp_core::storage::{ChildStorageKey, ChildInfo};
use sp_core::traits::CallInWasm;
use sp_wasm_interface::HostFunctions as _;

#[cfg(not(target_os = "unknown"))]
pub use validation_host::{run_worker, ValidationPool, EXECUTION_TIMEOUT_SEC};

mod validation_host;

// maximum memory in bytes
const MAX_RUNTIME_MEM: usize = 1024 * 1024 * 1024; // 1 GiB
const MAX_CODE_MEM: usize = 16 * 1024 * 1024; // 16 MiB

sp_externalities::decl_extension! {
	/// The extension that is registered at the `Externalities` when validating a parachain state
	/// transition.
	pub(crate) struct ParachainExt(Box<dyn Externalities>);
}

impl ParachainExt {
	pub fn new<T: Externalities + 'static>(ext: T) -> Self {
		Self(Box::new(ext))
	}
}

/// A stub validation-pool defined when compiling for WASM.
#[cfg(target_os = "unknown")]
#[derive(Clone)]
pub struct ValidationPool {
	_inner: (), // private field means not publicly-instantiable
}

#[cfg(target_os = "unknown")]
impl ValidationPool {
	/// Create a new `ValidationPool`.
	pub fn new() -> Self {
		ValidationPool { _inner: () }
	}
}

/// WASM code execution mode.
///
/// > Note: When compiling for WASM, the `Remote` variants are not available.
pub enum ExecutionMode<'a> {
	/// Execute in-process. The execution can not be interrupted or aborted.
	Local,
	/// Remote execution in a spawned process.
	Remote(&'a ValidationPool),
	/// Remote execution in a spawned test runner.
	RemoteTest(&'a ValidationPool),
}

/// Error type for the wasm executor
#[derive(Debug, derive_more::Display, derive_more::From)]
pub enum Error {
	/// Wasm executor error.
	#[display(fmt = "WASM executor error: {:?}", _0)]
	WasmExecutor(sc_executor::error::Error),
	/// Call data is too large.
	#[display(fmt = "Validation parameters are {} bytes, max allowed is {}", _0, MAX_RUNTIME_MEM)]
	#[from(ignore)]
	ParamsTooLarge(usize),
	/// Code size it too large.
	#[display(fmt = "WASM code is {} bytes, max allowed is {}", _0, MAX_CODE_MEM)]
	CodeTooLarge(usize),
	/// Bad return data or type.
	#[display(fmt = "Validation function returned invalid data.")]
	BadReturn,
	#[display(fmt = "Validation function timeout.")]
	Timeout,
	#[display(fmt = "IO error: {}", _0)]
	Io(std::io::Error),
	#[display(fmt = "System error: {}", _0)]
	System(Box<dyn std::error::Error + Send>),
	#[display(fmt = "WASM worker error: {}", _0)]
	External(String),
	#[display(fmt = "Shared memory error: {}", _0)]
	#[cfg(not(target_os = "unknown"))]
	SharedMem(shared_memory::SharedMemError),
}

impl std::error::Error for Error {
	fn source(&self) -> Option<&(dyn std::error::Error + 'static)> {
		match self {
			Error::WasmExecutor(ref err) => Some(err),
			Error::Io(ref err) => Some(err),
			Error::System(ref err) => Some(&**err),
			#[cfg(not(target_os = "unknown"))]
			Error::SharedMem(ref err) => Some(err),
			_ => None,
		}
	}
}

/// Externalities for parachain validation.
pub trait Externalities: Send {
	/// Called when a message is to be posted to the parachain's relay chain.
	fn post_upward_message(&mut self, message: UpwardMessage) -> Result<(), String>;
}

/// Validate a candidate under the given validation code.
///
/// This will fail if the validation code is not a proper parachain validation module.
pub fn validate_candidate<E: Externalities + 'static>(
	validation_code: &[u8],
	params: ValidationParams,
	ext: E,
	options: ExecutionMode<'_>,
) -> Result<ValidationResult, Error> {
	match options {
		ExecutionMode::Local => {
			validate_candidate_internal(validation_code, &params.encode(), ext)
		},
		#[cfg(not(target_os = "unknown"))]
		ExecutionMode::Remote(pool) => {
			pool.validate_candidate(validation_code, params, ext, false)
		},
		#[cfg(not(target_os = "unknown"))]
		ExecutionMode::RemoteTest(pool) => {
			pool.validate_candidate(validation_code, params, ext, true)
		},
		#[cfg(target_os = "unknown")]
		ExecutionMode::Remote(pool) =>
			Err(Error::System(Box::<dyn std::error::Error + Send + Sync>::from(
				"Remote validator not available".to_string()
			) as Box<_>)),
		#[cfg(target_os = "unknown")]
		ExecutionMode::RemoteTest(pool) =>
			Err(Error::System(Box::<dyn std::error::Error + Send + Sync>::from(
				"Remote validator not available".to_string()
			) as Box<_>)),
	}
}

/// The host functions provided by the wasm executor to the parachain wasm blob.
type HostFunctions = (
	sp_io::SubstrateHostFunctions,
	crate::wasm_api::parachain::HostFunctions,
);

/// Validate a candidate under the given validation code.
///
/// This will fail if the validation code is not a proper parachain validation module.
pub fn validate_candidate_internal<E: Externalities + 'static>(
	validation_code: &[u8],
	encoded_call_data: &[u8],
	externalities: E,
) -> Result<ValidationResult, Error> {
	let mut ext = ValidationExternalities(ParachainExt::new(externalities));

	let executor = sc_executor::WasmExecutor::new(
		sc_executor::WasmExecutionMethod::Interpreted,
		// TODO: Make sure we don't use more than 1GB: https://github.com/paritytech/polkadot/issues/699
		Some(1024),
		HostFunctions::host_functions(),
		false,
		8
	);
	let res = executor.call_in_wasm(
		validation_code,
		None,
		"validate_block",
		encoded_call_data,
		&mut ext,
	)?;

	ValidationResult::decode(&mut &res[..]).map_err(|_| Error::BadReturn.into())
}

/// The validation externalities that will panic on any storage related access. They just provide
/// access to the parachain extension.
struct ValidationExternalities(ParachainExt);

impl sp_externalities::Externalities for ValidationExternalities {
	fn storage(&mut self, _: &[u8]) -> Option<Vec<u8>> {
		panic!("storage: unsupported feature for parachain validation")
	}

	fn storage_hash(&mut self, _: &[u8]) -> Option<Vec<u8>> {
		panic!("storage_hash: unsupported feature for parachain validation")
	}

	fn child_storage_hash(&mut self, _: ChildStorageKey, _: ChildInfo, _: &[u8]) -> Option<Vec<u8>> {
		panic!("child_storage_hash: unsupported feature for parachain validation")
	}

<<<<<<< HEAD
	fn original_storage(&self, _: &[u8]) -> Option<Vec<u8>> {
		panic!("original_sorage: unsupported feature for parachain validation")
	}

	fn original_child_storage(&self, _: ChildStorageKey, _: ChildInfo, _: &[u8]) -> Option<Vec<u8>> {
		panic!("original_child_storage: unsupported feature for parachain validation")
	}

	fn original_storage_hash(&self, _: &[u8]) -> Option<Vec<u8>> {
		panic!("original_storage_hash: unsupported feature for parachain validation")
	}

	fn original_child_storage_hash(&mut self, _: ChildStorageKey, _: ChildInfo, _: &[u8]) -> Option<Vec<u8>> {
		panic!("original_child_storage_hash: unsupported feature for parachain validation")
	}

	fn child_storage(&mut self, _: ChildStorageKey, _: ChildInfo, _: &[u8]) -> Option<Vec<u8>> {
=======
	fn child_storage(&self, _: ChildStorageKey, _: ChildInfo, _: &[u8]) -> Option<Vec<u8>> {
>>>>>>> 13ec3023
		panic!("child_storage: unsupported feature for parachain validation")
	}

	fn kill_child_storage(&mut self, _: ChildStorageKey, _: ChildInfo) {
		panic!("kill_child_storage: unsupported feature for parachain validation")
	}

	fn clear_prefix(&mut self, _: &[u8]) {
		panic!("clear_prefix: unsupported feature for parachain validation")
	}

	fn clear_child_prefix(&mut self, _: ChildStorageKey, _: ChildInfo, _: &[u8]) {
		panic!("clear_child_prefix: unsupported feature for parachain validation")
	}

	fn place_storage(&mut self, _: Vec<u8>, _: Option<Vec<u8>>) {
		panic!("place_storage: unsupported feature for parachain validation")
	}

	fn place_child_storage(&mut self, _: ChildStorageKey, _: ChildInfo, _: Vec<u8>, _: Option<Vec<u8>>) {
		panic!("place_child_storage: unsupported feature for parachain validation")
	}

	fn chain_id(&self) -> u64 {
		panic!("chain_id: unsupported feature for parachain validation")
	}

	fn storage_root(&mut self) -> Vec<u8> {
		panic!("storage_root: unsupported feature for parachain validation")
	}

	fn child_storage_root(&mut self, _: ChildStorageKey) -> Vec<u8> {
		panic!("child_storage_root: unsupported feature for parachain validation")
	}

	fn storage_changes_root(&mut self, _: &[u8]) -> Result<Option<Vec<u8>>, ()> {
		panic!("storage_changes_root: unsupported feature for parachain validation")
	}

	fn next_child_storage_key(&mut self, _: ChildStorageKey, _: ChildInfo, _: &[u8]) -> Option<Vec<u8>> {
		panic!("next_child_storage_key: unsupported feature for parachain validation")
	}

	fn next_storage_key(&mut self, _: &[u8]) -> Option<Vec<u8>> {
		panic!("next_storage_key: unsupported feature for parachain validation")
	}

<<<<<<< HEAD
	fn storage_start_transaction(&mut self) {
		panic!("storage_start_transaction: unsupported feature for parachain validation")
	}

	fn storage_discard_transaction(&mut self) {
		panic!("storage_discard_transaction: unsupported feature for parachain validation")
	}

	fn storage_commit_transaction(&mut self) {
		panic!("storage_commit_transaction: unsupported feature for parachain validation")
=======
	fn wipe(&mut self) {
		panic!("wipe: unsupported feature for parachain validation")
	}

	fn commit(&mut self) {
		panic!("commit: unsupported feature for parachain validation")
>>>>>>> 13ec3023
	}
}

impl sp_externalities::ExtensionStore for ValidationExternalities {
	fn extension_by_type_id(&mut self, type_id: TypeId) -> Option<&mut dyn Any> {
		if type_id == TypeId::of::<ParachainExt>() {
			Some(&mut self.0)
		} else {
			None
		}
	}
}<|MERGE_RESOLUTION|>--- conflicted
+++ resolved
@@ -209,7 +209,6 @@
 		panic!("child_storage_hash: unsupported feature for parachain validation")
 	}
 
-<<<<<<< HEAD
 	fn original_storage(&self, _: &[u8]) -> Option<Vec<u8>> {
 		panic!("original_sorage: unsupported feature for parachain validation")
 	}
@@ -227,9 +226,6 @@
 	}
 
 	fn child_storage(&mut self, _: ChildStorageKey, _: ChildInfo, _: &[u8]) -> Option<Vec<u8>> {
-=======
-	fn child_storage(&self, _: ChildStorageKey, _: ChildInfo, _: &[u8]) -> Option<Vec<u8>> {
->>>>>>> 13ec3023
 		panic!("child_storage: unsupported feature for parachain validation")
 	}
 
@@ -277,7 +273,6 @@
 		panic!("next_storage_key: unsupported feature for parachain validation")
 	}
 
-<<<<<<< HEAD
 	fn storage_start_transaction(&mut self) {
 		panic!("storage_start_transaction: unsupported feature for parachain validation")
 	}
@@ -288,14 +283,14 @@
 
 	fn storage_commit_transaction(&mut self) {
 		panic!("storage_commit_transaction: unsupported feature for parachain validation")
-=======
+	}
+
 	fn wipe(&mut self) {
 		panic!("wipe: unsupported feature for parachain validation")
 	}
 
 	fn commit(&mut self) {
 		panic!("commit: unsupported feature for parachain validation")
->>>>>>> 13ec3023
 	}
 }
 
