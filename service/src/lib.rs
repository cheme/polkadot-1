--- conflicted
+++ resolved
@@ -533,12 +533,8 @@
 			network: service.network(),
 			inherent_data_providers: inherent_data_providers.clone(),
 			telemetry_on_connect: Some(service.telemetry_on_connect_stream()),
-<<<<<<< HEAD
-			voting_rule: grandpa::VotingRulesBuilder::default().build(),
-=======
 			voting_rule,
 			prometheus_registry: service.prometheus_registry(),
->>>>>>> 710f4cae
 		};
 
 		service.spawn_essential_task(
