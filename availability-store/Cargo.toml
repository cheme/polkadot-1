--- conflicted
+++ resolved
@@ -17,19 +17,15 @@
 tokio = "0.1.7"
 exit-future = "0.2.0"
 codec = { package = "parity-scale-codec", version = "1.1.0", default-features = false, features = ["derive"] }
-<<<<<<< HEAD
-substrate-primitives = { git = "https://github.com/cheme/substrate", branch = "child_uuid_step1" }
-=======
-sc-network = { git = "https://github.com/paritytech/substrate", branch = "polkadot-master" }
-consensus_common = { package = "sp-consensus", git = "https://github.com/paritytech/substrate", branch = "polkadot-master" }
-client = { package = "sc-client-api", git = "https://github.com/paritytech/substrate", branch = "polkadot-master" }
-sc-client = { git = "https://github.com/paritytech/substrate", branch = "polkadot-master" }
-sp-runtime = { git = "https://github.com/paritytech/substrate", default-features = false, branch = "polkadot-master" }
-sp-blockchain = { git = "https://github.com/paritytech/substrate", branch = "polkadot-master" }
-sp-api = { git = "https://github.com/paritytech/substrate", branch = "polkadot-master" }
-keystore = { package = "sc-keystore", git = "https://github.com/paritytech/substrate", branch = "polkadot-master" }
-sp-core = { git = "https://github.com/paritytech/substrate", branch = "polkadot-master" }
->>>>>>> a06b9def
+sc-network = { git = "https://github.com/cheme/substrate", branch = "child_uuid_step1" }
+consensus_common = { package = "sp-consensus", git = "https://github.com/cheme/substrate", branch = "child_uuid_step1" }
+client = { package = "sc-client-api", git = "https://github.com/cheme/substrate", branch = "child_uuid_step1" }
+sc-client = { git = "https://github.com/cheme/substrate", branch = "child_uuid_step1" }
+sp-runtime = { git = "https://github.com/cheme/substrate", default-features = false, branch = "child_uuid_step1" }
+sp-blockchain = { git = "https://github.com/cheme/substrate", branch = "child_uuid_step1" }
+sp-api = { git = "https://github.com/cheme/substrate", branch = "child_uuid_step1" }
+keystore = { package = "sc-keystore", git = "https://github.com/cheme/substrate", branch = "child_uuid_step1" }
+sp-core = { git = "https://github.com/cheme/substrate", branch = "child_uuid_step1" }
 kvdb = "0.1.1"
 kvdb-memorydb = "0.1.2"
 
