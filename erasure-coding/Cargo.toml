[package]
name = "polkadot-erasure-coding"
version = "0.7.8"
authors = ["Parity Technologies <admin@parity.io>"]
edition = "2018"

[dependencies]
primitives = { package = "polkadot-primitives", path = "../primitives" }
reed_solomon = { package = "reed-solomon-erasure", git = "https://github.com/paritytech/reed-solomon-erasure" }
codec = { package = "parity-scale-codec", version = "1.1.0", default-features = false, features = ["derive"] }
<<<<<<< HEAD
substrate-primitives = { git = "https://github.com/cheme/substrate", branch = "child_uuid_step1" }
trie = { package = "substrate-trie", git = "https://github.com/cheme/substrate", branch = "child_uuid_step1" }
=======
sp-core = { git = "https://github.com/paritytech/substrate", branch = "polkadot-master" }
trie = { package = "sp-trie", git = "https://github.com/paritytech/substrate", branch = "polkadot-master" }
derive_more = "0.15.0"
>>>>>>> a06b9def
<|MERGE_RESOLUTION|>--- conflicted
+++ resolved
@@ -8,11 +8,6 @@
 primitives = { package = "polkadot-primitives", path = "../primitives" }
 reed_solomon = { package = "reed-solomon-erasure", git = "https://github.com/paritytech/reed-solomon-erasure" }
 codec = { package = "parity-scale-codec", version = "1.1.0", default-features = false, features = ["derive"] }
-<<<<<<< HEAD
-substrate-primitives = { git = "https://github.com/cheme/substrate", branch = "child_uuid_step1" }
-trie = { package = "substrate-trie", git = "https://github.com/cheme/substrate", branch = "child_uuid_step1" }
-=======
-sp-core = { git = "https://github.com/paritytech/substrate", branch = "polkadot-master" }
-trie = { package = "sp-trie", git = "https://github.com/paritytech/substrate", branch = "polkadot-master" }
-derive_more = "0.15.0"
->>>>>>> a06b9def
+sp-core = { git = "https://github.com/cheme/substrate", branch = "child_uuid_step1" }
+trie = { package = "sp-trie", git = "https://github.com/cheme/substrate", branch = "child_uuid_step1" }
+derive_more = "0.15.0"