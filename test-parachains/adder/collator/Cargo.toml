[package]
name = "adder-collator"
version = "0.1.0"
authors = ["Parity Technologies <admin@parity.io>"]
edition = "2018"

[dependencies]
adder = { path = ".." }
parachain = { package = "polkadot-parachain", path = "../../../parachain" }
collator = { package = "polkadot-collator", path = "../../../collator" }
primitives = { package = "polkadot-primitives", path = "../../../primitives" }
<<<<<<< HEAD
substrate-primitives = { git = "https://github.com/cheme/substrate", branch = "child_uuid_step1" }
client = { package = "substrate-client", git = "https://github.com/cheme/substrate", branch = "child_uuid_step1" }
client-api = { package = "substrate-client-api", git = "https://github.com/cheme/substrate", branch = "child_uuid_step1" }
=======
sp-core = { git = "https://github.com/paritytech/substrate", branch = "polkadot-master" }
client = { package = "sc-client", git = "https://github.com/paritytech/substrate", branch = "polkadot-master" }
client-api = { package = "sc-client-api", git = "https://github.com/paritytech/substrate", branch = "polkadot-master" }
>>>>>>> a06b9def
parking_lot = "0.9.0"
ctrlc = { version = "3.1.3", features = ["termination"] }
futures = "0.3.1"
exit-future = "0.2.0"<|MERGE_RESOLUTION|>--- conflicted
+++ resolved
@@ -9,15 +9,9 @@
 parachain = { package = "polkadot-parachain", path = "../../../parachain" }
 collator = { package = "polkadot-collator", path = "../../../collator" }
 primitives = { package = "polkadot-primitives", path = "../../../primitives" }
-<<<<<<< HEAD
-substrate-primitives = { git = "https://github.com/cheme/substrate", branch = "child_uuid_step1" }
-client = { package = "substrate-client", git = "https://github.com/cheme/substrate", branch = "child_uuid_step1" }
-client-api = { package = "substrate-client-api", git = "https://github.com/cheme/substrate", branch = "child_uuid_step1" }
-=======
-sp-core = { git = "https://github.com/paritytech/substrate", branch = "polkadot-master" }
-client = { package = "sc-client", git = "https://github.com/paritytech/substrate", branch = "polkadot-master" }
-client-api = { package = "sc-client-api", git = "https://github.com/paritytech/substrate", branch = "polkadot-master" }
->>>>>>> a06b9def
+sp-core = { git = "https://github.com/cheme/substrate", branch = "child_uuid_step1" }
+client = { package = "sc-client", git = "https://github.com/cheme/substrate", branch = "child_uuid_step1" }
+client-api = { package = "sc-client-api", git = "https://github.com/cheme/substrate", branch = "child_uuid_step1" }
 parking_lot = "0.9.0"
 ctrlc = { version = "3.1.3", features = ["termination"] }
 futures = "0.3.1"
