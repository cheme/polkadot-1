--- conflicted
+++ resolved
@@ -13,32 +13,16 @@
 polkadot-primitives = { path = "../primitives" }
 polkadot-erasure-coding = { path = "../erasure-coding" }
 codec = { package = "parity-scale-codec", version = "1.1.0", default-features = false, features = ["derive"] }
-<<<<<<< HEAD
-substrate-network = { git = "https://github.com/cheme/substrate", branch = "child_uuid_step1" }
-substrate-primitives = { git = "https://github.com/cheme/substrate", branch = "child_uuid_step1" }
-sr-primitives = { git = "https://github.com/cheme/substrate", branch = "child_uuid_step1" }
-futures = "0.1"
-futures03 = { package = "futures", version = "0.3.1", features = ["compat"] }
-log = "0.4.8"
-exit-future = "0.1.4"
-substrate-client = { git = "https://github.com/cheme/substrate", branch = "child_uuid_step1" }
-sp-blockchain = { git = "https://github.com/cheme/substrate", branch = "child_uuid_step1" }
-
-[dev-dependencies]
-substrate-keyring = { git = "https://github.com/cheme/substrate", branch = "child_uuid_step1" }
-sr-api = { git = "https://github.com/cheme/substrate", branch = "child_uuid_step1" }
-=======
-sc-network = { git = "https://github.com/paritytech/substrate", branch = "polkadot-master" }
-sp-core = { git = "https://github.com/paritytech/substrate", branch = "polkadot-master" }
-sp-runtime = { git = "https://github.com/paritytech/substrate", branch = "polkadot-master" }
+sc-network = { git = "https://github.com/cheme/substrate", branch = "child_uuid_step1" }
+sp-core = { git = "https://github.com/cheme/substrate", branch = "child_uuid_step1" }
+sp-runtime = { git = "https://github.com/cheme/substrate", branch = "child_uuid_step1" }
 futures = "0.1"
 futures03 = { package = "futures", version = "0.3.1", features = ["compat"] }
 log = "0.4.8"
 exit-future = "0.2.0"
-sc-client = { git = "https://github.com/paritytech/substrate", branch = "polkadot-master" }
-sp-blockchain = { git = "https://github.com/paritytech/substrate", branch = "polkadot-master" }
+sc-client = { git = "https://github.com/cheme/substrate", branch = "child_uuid_step1" }
+sp-blockchain = { git = "https://github.com/cheme/substrate", branch = "child_uuid_step1" }
 
 [dev-dependencies]
-sp-keyring = { git = "https://github.com/paritytech/substrate", branch = "polkadot-master" }
-sp-api = { git = "https://github.com/paritytech/substrate", branch = "polkadot-master" }
->>>>>>> a06b9def
+sp-keyring = { git = "https://github.com/cheme/substrate", branch = "child_uuid_step1" }
+sp-api = { git = "https://github.com/cheme/substrate", branch = "child_uuid_step1" }